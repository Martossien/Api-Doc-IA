import json
import logging
import os
import shutil
from datetime import datetime
from pathlib import Path
from typing import Generic, Optional, TypeVar
from urllib.parse import urlparse

import chromadb
import requests
from pydantic import BaseModel
from sqlalchemy import JSON, Column, DateTime, Integer, func

from open_webui.env import (
    DATA_DIR,
    DATABASE_URL,
    ENV,
    FRONTEND_BUILD_DIR,
    OFFLINE_MODE,
    OPEN_WEBUI_DIR,
    WEBUI_AUTH,
    WEBUI_FAVICON_URL,
    WEBUI_NAME,
    log,
)
from open_webui.internal.db import Base, get_db


class EndpointFilter(logging.Filter):
    def filter(self, record: logging.LogRecord) -> bool:
        return record.getMessage().find("/health") == -1


# Filter out /endpoint
logging.getLogger("uvicorn.access").addFilter(EndpointFilter())

####################################
# Config helpers
####################################


# Function to run the alembic migrations
def run_migrations():
    print("Running migrations")
    try:
        from alembic import command
        from alembic.config import Config

        alembic_cfg = Config(OPEN_WEBUI_DIR / "alembic.ini")

        # Set the script location dynamically
        migrations_path = OPEN_WEBUI_DIR / "migrations"
        alembic_cfg.set_main_option("script_location", str(migrations_path))

        command.upgrade(alembic_cfg, "head")
    except Exception as e:
        print(f"Error: {e}")


run_migrations()


class Config(Base):
    __tablename__ = "config"

    id = Column(Integer, primary_key=True)
    data = Column(JSON, nullable=False)
    version = Column(Integer, nullable=False, default=0)
    created_at = Column(DateTime, nullable=False, server_default=func.now())
    updated_at = Column(DateTime, nullable=True, onupdate=func.now())


def load_json_config():
    with open(f"{DATA_DIR}/config.json", "r") as file:
        return json.load(file)


def save_to_db(data):
    with get_db() as db:
        existing_config = db.query(Config).first()
        if not existing_config:
            new_config = Config(data=data, version=0)
            db.add(new_config)
        else:
            existing_config.data = data
            existing_config.updated_at = datetime.now()
            db.add(existing_config)
        db.commit()


def reset_config():
    with get_db() as db:
        db.query(Config).delete()
        db.commit()


# When initializing, check if config.json exists and migrate it to the database
if os.path.exists(f"{DATA_DIR}/config.json"):
    data = load_json_config()
    save_to_db(data)
    os.rename(f"{DATA_DIR}/config.json", f"{DATA_DIR}/old_config.json")

DEFAULT_CONFIG = {
    "version": 0,
    "ui": {
        "default_locale": "",
        "prompt_suggestions": [
            {
                "title": [
                    "Help me study",
                    "vocabulary for a college entrance exam",
                ],
                "content": "Help me study vocabulary: write a sentence for me to fill in the blank, and I'll try to pick the correct option.",
            },
            {
                "title": [
                    "Give me ideas",
                    "for what to do with my kids' art",
                ],
                "content": "What are 5 creative things I could do with my kids' art? I don't want to throw them away, but it's also so much clutter.",
            },
            {
                "title": ["Tell me a fun fact", "about the Roman Empire"],
                "content": "Tell me a random fun fact about the Roman Empire",
            },
            {
                "title": [
                    "Show me a code snippet",
                    "of a website's sticky header",
                ],
                "content": "Show me a code snippet of a website's sticky header in CSS and JavaScript.",
            },
            {
                "title": [
                    "Explain options trading",
                    "if I'm familiar with buying and selling stocks",
                ],
                "content": "Explain options trading in simple terms if I'm familiar with buying and selling stocks.",
            },
            {
                "title": ["Overcome procrastination", "give me tips"],
                "content": "Could you start by asking me about instances when I procrastinate the most and then give me some suggestions to overcome it?",
            },
            {
                "title": [
                    "Grammar check",
                    "rewrite it for better readability ",
                ],
                "content": 'Check the following sentence for grammar and clarity: "[sentence]". Rewrite it for better readability while maintaining its original meaning.',
            },
        ],
    },
}


def get_config():
    with get_db() as db:
        config_entry = db.query(Config).order_by(Config.id.desc()).first()
        return config_entry.data if config_entry else DEFAULT_CONFIG


CONFIG_DATA = get_config()


def get_config_value(config_path: str):
    path_parts = config_path.split(".")
    cur_config = CONFIG_DATA
    for key in path_parts:
        if key in cur_config:
            cur_config = cur_config[key]
        else:
            return None
    return cur_config


PERSISTENT_CONFIG_REGISTRY = []


def save_config(config):
    global CONFIG_DATA
    global PERSISTENT_CONFIG_REGISTRY
    try:
        save_to_db(config)
        CONFIG_DATA = config

        # Trigger updates on all registered PersistentConfig entries
        for config_item in PERSISTENT_CONFIG_REGISTRY:
            config_item.update()
    except Exception as e:
        log.exception(e)
        return False
    return True


T = TypeVar("T")


class PersistentConfig(Generic[T]):
    def __init__(self, env_name: str, config_path: str, env_value: T):
        self.env_name = env_name
        self.config_path = config_path
        self.env_value = env_value
        self.config_value = get_config_value(config_path)
        if self.config_value is not None:
            log.info(f"'{env_name}' loaded from the latest database entry")
            self.value = self.config_value
        else:
            self.value = env_value

        PERSISTENT_CONFIG_REGISTRY.append(self)

    def __str__(self):
        return str(self.value)

    @property
    def __dict__(self):
        raise TypeError(
            "PersistentConfig object cannot be converted to dict, use config_get or .value instead."
        )

    def __getattribute__(self, item):
        if item == "__dict__":
            raise TypeError(
                "PersistentConfig object cannot be converted to dict, use config_get or .value instead."
            )
        return super().__getattribute__(item)

    def update(self):
        new_value = get_config_value(self.config_path)
        if new_value is not None:
            self.value = new_value
            log.info(f"Updated {self.env_name} to new value {self.value}")

    def save(self):
        log.info(f"Saving '{self.env_name}' to the database")
        path_parts = self.config_path.split(".")
        sub_config = CONFIG_DATA
        for key in path_parts[:-1]:
            if key not in sub_config:
                sub_config[key] = {}
            sub_config = sub_config[key]
        sub_config[path_parts[-1]] = self.value
        save_to_db(CONFIG_DATA)
        self.config_value = self.value


class AppConfig:
    _state: dict[str, PersistentConfig]

    def __init__(self):
        super().__setattr__("_state", {})

    def __setattr__(self, key, value):
        if isinstance(value, PersistentConfig):
            self._state[key] = value
        else:
            self._state[key].value = value
            self._state[key].save()

    def __getattr__(self, key):
        return self._state[key].value


####################################
# WEBUI_AUTH (Required for security)
####################################

ENABLE_API_KEY = PersistentConfig(
    "ENABLE_API_KEY",
    "auth.api_key.enable",
    os.environ.get("ENABLE_API_KEY", "True").lower() == "true",
)

ENABLE_API_KEY_ENDPOINT_RESTRICTIONS = PersistentConfig(
    "ENABLE_API_KEY_ENDPOINT_RESTRICTIONS",
    "auth.api_key.endpoint_restrictions",
    os.environ.get("ENABLE_API_KEY_ENDPOINT_RESTRICTIONS", "False").lower() == "true",
)

API_KEY_ALLOWED_ENDPOINTS = PersistentConfig(
    "API_KEY_ALLOWED_ENDPOINTS",
    "auth.api_key.allowed_endpoints",
    os.environ.get("API_KEY_ALLOWED_ENDPOINTS", ""),
)


JWT_EXPIRES_IN = PersistentConfig(
    "JWT_EXPIRES_IN", "auth.jwt_expiry", os.environ.get("JWT_EXPIRES_IN", "-1")
)

####################################
# OAuth config
####################################

ENABLE_OAUTH_SIGNUP = PersistentConfig(
    "ENABLE_OAUTH_SIGNUP",
    "oauth.enable_signup",
    os.environ.get("ENABLE_OAUTH_SIGNUP", "False").lower() == "true",
)

OAUTH_MERGE_ACCOUNTS_BY_EMAIL = PersistentConfig(
    "OAUTH_MERGE_ACCOUNTS_BY_EMAIL",
    "oauth.merge_accounts_by_email",
    os.environ.get("OAUTH_MERGE_ACCOUNTS_BY_EMAIL", "False").lower() == "true",
)

OAUTH_PROVIDERS = {}

GOOGLE_CLIENT_ID = PersistentConfig(
    "GOOGLE_CLIENT_ID",
    "oauth.google.client_id",
    os.environ.get("GOOGLE_CLIENT_ID", ""),
)

GOOGLE_CLIENT_SECRET = PersistentConfig(
    "GOOGLE_CLIENT_SECRET",
    "oauth.google.client_secret",
    os.environ.get("GOOGLE_CLIENT_SECRET", ""),
)


GOOGLE_OAUTH_SCOPE = PersistentConfig(
    "GOOGLE_OAUTH_SCOPE",
    "oauth.google.scope",
    os.environ.get("GOOGLE_OAUTH_SCOPE", "openid email profile"),
)

GOOGLE_REDIRECT_URI = PersistentConfig(
    "GOOGLE_REDIRECT_URI",
    "oauth.google.redirect_uri",
    os.environ.get("GOOGLE_REDIRECT_URI", ""),
)

MICROSOFT_CLIENT_ID = PersistentConfig(
    "MICROSOFT_CLIENT_ID",
    "oauth.microsoft.client_id",
    os.environ.get("MICROSOFT_CLIENT_ID", ""),
)

MICROSOFT_CLIENT_SECRET = PersistentConfig(
    "MICROSOFT_CLIENT_SECRET",
    "oauth.microsoft.client_secret",
    os.environ.get("MICROSOFT_CLIENT_SECRET", ""),
)

MICROSOFT_CLIENT_TENANT_ID = PersistentConfig(
    "MICROSOFT_CLIENT_TENANT_ID",
    "oauth.microsoft.tenant_id",
    os.environ.get("MICROSOFT_CLIENT_TENANT_ID", ""),
)

MICROSOFT_OAUTH_SCOPE = PersistentConfig(
    "MICROSOFT_OAUTH_SCOPE",
    "oauth.microsoft.scope",
    os.environ.get("MICROSOFT_OAUTH_SCOPE", "openid email profile"),
)

MICROSOFT_REDIRECT_URI = PersistentConfig(
    "MICROSOFT_REDIRECT_URI",
    "oauth.microsoft.redirect_uri",
    os.environ.get("MICROSOFT_REDIRECT_URI", ""),
)

GITHUB_CLIENT_ID = PersistentConfig(
    "GITHUB_CLIENT_ID",
    "oauth.github.client_id",
    os.environ.get("GITHUB_CLIENT_ID", ""),
)

GITHUB_CLIENT_SECRET = PersistentConfig(
    "GITHUB_CLIENT_SECRET",
    "oauth.github.client_secret",
    os.environ.get("GITHUB_CLIENT_SECRET", ""),
)

GITHUB_CLIENT_SCOPE = PersistentConfig(
    "GITHUB_CLIENT_SCOPE",
    "oauth.github.scope",
    os.environ.get("GITHUB_CLIENT_SCOPE", "user:email"),
)

GITHUB_CLIENT_REDIRECT_URI = PersistentConfig(
    "GITHUB_CLIENT_REDIRECT_URI",
    "oauth.github.redirect_uri",
    os.environ.get("GITHUB_CLIENT_REDIRECT_URI", ""),
)

OAUTH_CLIENT_ID = PersistentConfig(
    "OAUTH_CLIENT_ID",
    "oauth.oidc.client_id",
    os.environ.get("OAUTH_CLIENT_ID", ""),
)

OAUTH_CLIENT_SECRET = PersistentConfig(
    "OAUTH_CLIENT_SECRET",
    "oauth.oidc.client_secret",
    os.environ.get("OAUTH_CLIENT_SECRET", ""),
)

OPENID_PROVIDER_URL = PersistentConfig(
    "OPENID_PROVIDER_URL",
    "oauth.oidc.provider_url",
    os.environ.get("OPENID_PROVIDER_URL", ""),
)

OPENID_REDIRECT_URI = PersistentConfig(
    "OPENID_REDIRECT_URI",
    "oauth.oidc.redirect_uri",
    os.environ.get("OPENID_REDIRECT_URI", ""),
)

OAUTH_SCOPES = PersistentConfig(
    "OAUTH_SCOPES",
    "oauth.oidc.scopes",
    os.environ.get("OAUTH_SCOPES", "openid email profile"),
)

OAUTH_PROVIDER_NAME = PersistentConfig(
    "OAUTH_PROVIDER_NAME",
    "oauth.oidc.provider_name",
    os.environ.get("OAUTH_PROVIDER_NAME", "SSO"),
)

OAUTH_USERNAME_CLAIM = PersistentConfig(
    "OAUTH_USERNAME_CLAIM",
    "oauth.oidc.username_claim",
    os.environ.get("OAUTH_USERNAME_CLAIM", "name"),
)

OAUTH_PICTURE_CLAIM = PersistentConfig(
    "OAUTH_PICTURE_CLAIM",
    "oauth.oidc.avatar_claim",
    os.environ.get("OAUTH_PICTURE_CLAIM", "picture"),
)

OAUTH_EMAIL_CLAIM = PersistentConfig(
    "OAUTH_EMAIL_CLAIM",
    "oauth.oidc.email_claim",
    os.environ.get("OAUTH_EMAIL_CLAIM", "email"),
)

OAUTH_GROUPS_CLAIM = PersistentConfig(
    "OAUTH_GROUPS_CLAIM",
    "oauth.oidc.group_claim",
    os.environ.get("OAUTH_GROUP_CLAIM", "groups"),
)

ENABLE_OAUTH_ROLE_MANAGEMENT = PersistentConfig(
    "ENABLE_OAUTH_ROLE_MANAGEMENT",
    "oauth.enable_role_mapping",
    os.environ.get("ENABLE_OAUTH_ROLE_MANAGEMENT", "False").lower() == "true",
)

ENABLE_OAUTH_GROUP_MANAGEMENT = PersistentConfig(
    "ENABLE_OAUTH_GROUP_MANAGEMENT",
    "oauth.enable_group_mapping",
    os.environ.get("ENABLE_OAUTH_GROUP_MANAGEMENT", "False").lower() == "true",
)

OAUTH_ROLES_CLAIM = PersistentConfig(
    "OAUTH_ROLES_CLAIM",
    "oauth.roles_claim",
    os.environ.get("OAUTH_ROLES_CLAIM", "roles"),
)

OAUTH_ALLOWED_ROLES = PersistentConfig(
    "OAUTH_ALLOWED_ROLES",
    "oauth.allowed_roles",
    [
        role.strip()
        for role in os.environ.get("OAUTH_ALLOWED_ROLES", "user,admin").split(",")
    ],
)

OAUTH_ADMIN_ROLES = PersistentConfig(
    "OAUTH_ADMIN_ROLES",
    "oauth.admin_roles",
    [role.strip() for role in os.environ.get("OAUTH_ADMIN_ROLES", "admin").split(",")],
)

OAUTH_ALLOWED_DOMAINS = PersistentConfig(
    "OAUTH_ALLOWED_DOMAINS",
    "oauth.allowed_domains",
    [
        domain.strip()
        for domain in os.environ.get("OAUTH_ALLOWED_DOMAINS", "*").split(",")
    ],
)


def load_oauth_providers():
    OAUTH_PROVIDERS.clear()
    if GOOGLE_CLIENT_ID.value and GOOGLE_CLIENT_SECRET.value:

        def google_oauth_register(client):
            client.register(
                name="google",
                client_id=GOOGLE_CLIENT_ID.value,
                client_secret=GOOGLE_CLIENT_SECRET.value,
                server_metadata_url="https://accounts.google.com/.well-known/openid-configuration",
                client_kwargs={"scope": GOOGLE_OAUTH_SCOPE.value},
                redirect_uri=GOOGLE_REDIRECT_URI.value,
            )

        OAUTH_PROVIDERS["google"] = {
            "redirect_uri": GOOGLE_REDIRECT_URI.value,
            "register": google_oauth_register,
        }

    if (
        MICROSOFT_CLIENT_ID.value
        and MICROSOFT_CLIENT_SECRET.value
        and MICROSOFT_CLIENT_TENANT_ID.value
    ):

        def microsoft_oauth_register(client):
            client.register(
                name="microsoft",
                client_id=MICROSOFT_CLIENT_ID.value,
                client_secret=MICROSOFT_CLIENT_SECRET.value,
                server_metadata_url=f"https://login.microsoftonline.com/{MICROSOFT_CLIENT_TENANT_ID.value}/v2.0/.well-known/openid-configuration",
                client_kwargs={
                    "scope": MICROSOFT_OAUTH_SCOPE.value,
                },
                redirect_uri=MICROSOFT_REDIRECT_URI.value,
            )

        OAUTH_PROVIDERS["microsoft"] = {
            "redirect_uri": MICROSOFT_REDIRECT_URI.value,
            "picture_url": "https://graph.microsoft.com/v1.0/me/photo/$value",
            "register": microsoft_oauth_register,
        }

    if GITHUB_CLIENT_ID.value and GITHUB_CLIENT_SECRET.value:

        def github_oauth_register(client):
            client.register(
                name="github",
                client_id=GITHUB_CLIENT_ID.value,
                client_secret=GITHUB_CLIENT_SECRET.value,
                access_token_url="https://github.com/login/oauth/access_token",
                authorize_url="https://github.com/login/oauth/authorize",
                api_base_url="https://api.github.com",
                userinfo_endpoint="https://api.github.com/user",
                client_kwargs={"scope": GITHUB_CLIENT_SCOPE.value},
                redirect_uri=GITHUB_CLIENT_REDIRECT_URI.value,
            )

        OAUTH_PROVIDERS["github"] = {
            "redirect_uri": GITHUB_CLIENT_REDIRECT_URI.value,
            "register": github_oauth_register,
            "sub_claim": "id",
        }

    if (
        OAUTH_CLIENT_ID.value
        and OAUTH_CLIENT_SECRET.value
        and OPENID_PROVIDER_URL.value
    ):

        def oidc_oauth_register(client):
            client.register(
                name="oidc",
                client_id=OAUTH_CLIENT_ID.value,
                client_secret=OAUTH_CLIENT_SECRET.value,
                server_metadata_url=OPENID_PROVIDER_URL.value,
                client_kwargs={
                    "scope": OAUTH_SCOPES.value,
                },
                redirect_uri=OPENID_REDIRECT_URI.value,
            )

        OAUTH_PROVIDERS["oidc"] = {
            "name": OAUTH_PROVIDER_NAME.value,
            "redirect_uri": OPENID_REDIRECT_URI.value,
            "register": oidc_oauth_register,
        }


load_oauth_providers()

####################################
# Static DIR
####################################

STATIC_DIR = Path(os.getenv("STATIC_DIR", OPEN_WEBUI_DIR / "static")).resolve()

frontend_favicon = FRONTEND_BUILD_DIR / "static" / "favicon.png"

if frontend_favicon.exists():
    try:
        shutil.copyfile(frontend_favicon, STATIC_DIR / "favicon.png")
    except Exception as e:
        logging.error(f"An error occurred: {e}")
else:
    logging.warning(f"Frontend favicon not found at {frontend_favicon}")

frontend_splash = FRONTEND_BUILD_DIR / "static" / "splash.png"

if frontend_splash.exists():
    try:
        shutil.copyfile(frontend_splash, STATIC_DIR / "splash.png")
    except Exception as e:
        logging.error(f"An error occurred: {e}")
else:
    logging.warning(f"Frontend splash not found at {frontend_splash}")


####################################
# CUSTOM_NAME
####################################

CUSTOM_NAME = os.environ.get("CUSTOM_NAME", "")

if CUSTOM_NAME:
    try:
        r = requests.get(f"https://api.openwebui.com/api/v1/custom/{CUSTOM_NAME}")
        data = r.json()
        if r.ok:
            if "logo" in data:
                WEBUI_FAVICON_URL = url = (
                    f"https://api.openwebui.com{data['logo']}"
                    if data["logo"][0] == "/"
                    else data["logo"]
                )

                r = requests.get(url, stream=True)
                if r.status_code == 200:
                    with open(f"{STATIC_DIR}/favicon.png", "wb") as f:
                        r.raw.decode_content = True
                        shutil.copyfileobj(r.raw, f)

            if "splash" in data:
                url = (
                    f"https://api.openwebui.com{data['splash']}"
                    if data["splash"][0] == "/"
                    else data["splash"]
                )

                r = requests.get(url, stream=True)
                if r.status_code == 200:
                    with open(f"{STATIC_DIR}/splash.png", "wb") as f:
                        r.raw.decode_content = True
                        shutil.copyfileobj(r.raw, f)

            WEBUI_NAME = data["name"]
    except Exception as e:
        log.exception(e)
        pass


####################################
# STORAGE PROVIDER
####################################

STORAGE_PROVIDER = os.environ.get("STORAGE_PROVIDER", "local")  # defaults to local, s3

S3_ACCESS_KEY_ID = os.environ.get("S3_ACCESS_KEY_ID", None)
S3_SECRET_ACCESS_KEY = os.environ.get("S3_SECRET_ACCESS_KEY", None)
S3_REGION_NAME = os.environ.get("S3_REGION_NAME", None)
S3_BUCKET_NAME = os.environ.get("S3_BUCKET_NAME", None)
S3_KEY_PREFIX = os.environ.get("S3_KEY_PREFIX", None)
S3_ENDPOINT_URL = os.environ.get("S3_ENDPOINT_URL", None)

GCS_BUCKET_NAME = os.environ.get("GCS_BUCKET_NAME", None)
GOOGLE_APPLICATION_CREDENTIALS_JSON = os.environ.get(
    "GOOGLE_APPLICATION_CREDENTIALS_JSON", None
)

####################################
# File Upload DIR
####################################

UPLOAD_DIR = f"{DATA_DIR}/uploads"
Path(UPLOAD_DIR).mkdir(parents=True, exist_ok=True)


####################################
# Cache DIR
####################################

CACHE_DIR = f"{DATA_DIR}/cache"
Path(CACHE_DIR).mkdir(parents=True, exist_ok=True)


####################################
# DIRECT CONNECTIONS
####################################

ENABLE_DIRECT_CONNECTIONS = PersistentConfig(
    "ENABLE_DIRECT_CONNECTIONS",
    "direct.enable",
    os.environ.get("ENABLE_DIRECT_CONNECTIONS", "True").lower() == "true",
)

####################################
# OLLAMA_BASE_URL
####################################

ENABLE_OLLAMA_API = PersistentConfig(
    "ENABLE_OLLAMA_API",
    "ollama.enable",
    os.environ.get("ENABLE_OLLAMA_API", "True").lower() == "true",
)

OLLAMA_API_BASE_URL = os.environ.get(
    "OLLAMA_API_BASE_URL", "http://localhost:11434/api"
)

OLLAMA_BASE_URL = os.environ.get("OLLAMA_BASE_URL", "")
if OLLAMA_BASE_URL:
    # Remove trailing slash
    OLLAMA_BASE_URL = (
        OLLAMA_BASE_URL[:-1] if OLLAMA_BASE_URL.endswith("/") else OLLAMA_BASE_URL
    )


K8S_FLAG = os.environ.get("K8S_FLAG", "")
USE_OLLAMA_DOCKER = os.environ.get("USE_OLLAMA_DOCKER", "false")

if OLLAMA_BASE_URL == "" and OLLAMA_API_BASE_URL != "":
    OLLAMA_BASE_URL = (
        OLLAMA_API_BASE_URL[:-4]
        if OLLAMA_API_BASE_URL.endswith("/api")
        else OLLAMA_API_BASE_URL
    )

if ENV == "prod":
    if OLLAMA_BASE_URL == "/ollama" and not K8S_FLAG:
        if USE_OLLAMA_DOCKER.lower() == "true":
            # if you use all-in-one docker container (Open WebUI + Ollama)
            # with the docker build arg USE_OLLAMA=true (--build-arg="USE_OLLAMA=true") this only works with http://localhost:11434
            OLLAMA_BASE_URL = "http://localhost:11434"
        else:
            OLLAMA_BASE_URL = "http://host.docker.internal:11434"
    elif K8S_FLAG:
        OLLAMA_BASE_URL = "http://ollama-service.open-webui.svc.cluster.local:11434"


OLLAMA_BASE_URLS = os.environ.get("OLLAMA_BASE_URLS", "")
OLLAMA_BASE_URLS = OLLAMA_BASE_URLS if OLLAMA_BASE_URLS != "" else OLLAMA_BASE_URL

OLLAMA_BASE_URLS = [url.strip() for url in OLLAMA_BASE_URLS.split(";")]
OLLAMA_BASE_URLS = PersistentConfig(
    "OLLAMA_BASE_URLS", "ollama.base_urls", OLLAMA_BASE_URLS
)

OLLAMA_API_CONFIGS = PersistentConfig(
    "OLLAMA_API_CONFIGS",
    "ollama.api_configs",
    {},
)

####################################
# OPENAI_API
####################################


ENABLE_OPENAI_API = PersistentConfig(
    "ENABLE_OPENAI_API",
    "openai.enable",
    os.environ.get("ENABLE_OPENAI_API", "True").lower() == "true",
)


OPENAI_API_KEY = os.environ.get("OPENAI_API_KEY", "")
OPENAI_API_BASE_URL = os.environ.get("OPENAI_API_BASE_URL", "")


if OPENAI_API_BASE_URL == "":
    OPENAI_API_BASE_URL = "https://api.openai.com/v1"

OPENAI_API_KEYS = os.environ.get("OPENAI_API_KEYS", "")
OPENAI_API_KEYS = OPENAI_API_KEYS if OPENAI_API_KEYS != "" else OPENAI_API_KEY

OPENAI_API_KEYS = [url.strip() for url in OPENAI_API_KEYS.split(";")]
OPENAI_API_KEYS = PersistentConfig(
    "OPENAI_API_KEYS", "openai.api_keys", OPENAI_API_KEYS
)

OPENAI_API_BASE_URLS = os.environ.get("OPENAI_API_BASE_URLS", "")
OPENAI_API_BASE_URLS = (
    OPENAI_API_BASE_URLS if OPENAI_API_BASE_URLS != "" else OPENAI_API_BASE_URL
)

OPENAI_API_BASE_URLS = [
    url.strip() if url != "" else "https://api.openai.com/v1"
    for url in OPENAI_API_BASE_URLS.split(";")
]
OPENAI_API_BASE_URLS = PersistentConfig(
    "OPENAI_API_BASE_URLS", "openai.api_base_urls", OPENAI_API_BASE_URLS
)

OPENAI_API_CONFIGS = PersistentConfig(
    "OPENAI_API_CONFIGS",
    "openai.api_configs",
    {},
)

# Get the actual OpenAI API key based on the base URL
OPENAI_API_KEY = ""
try:
    OPENAI_API_KEY = OPENAI_API_KEYS.value[
        OPENAI_API_BASE_URLS.value.index("https://api.openai.com/v1")
    ]
except Exception:
    pass
OPENAI_API_BASE_URL = "https://api.openai.com/v1"

####################################
# WEBUI
####################################


WEBUI_URL = PersistentConfig(
    "WEBUI_URL", "webui.url", os.environ.get("WEBUI_URL", "http://localhost:3000")
)


ENABLE_SIGNUP = PersistentConfig(
    "ENABLE_SIGNUP",
    "ui.enable_signup",
    (
        False
        if not WEBUI_AUTH
        else os.environ.get("ENABLE_SIGNUP", "True").lower() == "true"
    ),
)

ENABLE_LOGIN_FORM = PersistentConfig(
    "ENABLE_LOGIN_FORM",
    "ui.ENABLE_LOGIN_FORM",
    os.environ.get("ENABLE_LOGIN_FORM", "True").lower() == "true",
)


DEFAULT_LOCALE = PersistentConfig(
    "DEFAULT_LOCALE",
    "ui.default_locale",
    os.environ.get("DEFAULT_LOCALE", ""),
)

DEFAULT_MODELS = PersistentConfig(
    "DEFAULT_MODELS", "ui.default_models", os.environ.get("DEFAULT_MODELS", None)
)

DEFAULT_PROMPT_SUGGESTIONS = PersistentConfig(
    "DEFAULT_PROMPT_SUGGESTIONS",
    "ui.prompt_suggestions",
    [
        {
            "title": ["Help me study", "vocabulary for a college entrance exam"],
            "content": "Help me study vocabulary: write a sentence for me to fill in the blank, and I'll try to pick the correct option.",
        },
        {
            "title": ["Give me ideas", "for what to do with my kids' art"],
            "content": "What are 5 creative things I could do with my kids' art? I don't want to throw them away, but it's also so much clutter.",
        },
        {
            "title": ["Tell me a fun fact", "about the Roman Empire"],
            "content": "Tell me a random fun fact about the Roman Empire",
        },
        {
            "title": ["Show me a code snippet", "of a website's sticky header"],
            "content": "Show me a code snippet of a website's sticky header in CSS and JavaScript.",
        },
        {
            "title": [
                "Explain options trading",
                "if I'm familiar with buying and selling stocks",
            ],
            "content": "Explain options trading in simple terms if I'm familiar with buying and selling stocks.",
        },
        {
            "title": ["Overcome procrastination", "give me tips"],
            "content": "Could you start by asking me about instances when I procrastinate the most and then give me some suggestions to overcome it?",
        },
    ],
)

MODEL_ORDER_LIST = PersistentConfig(
    "MODEL_ORDER_LIST",
    "ui.model_order_list",
    [],
)

DEFAULT_USER_ROLE = PersistentConfig(
    "DEFAULT_USER_ROLE",
    "ui.default_user_role",
    os.getenv("DEFAULT_USER_ROLE", "pending"),
)

USER_PERMISSIONS_WORKSPACE_MODELS_ACCESS = (
    os.environ.get("USER_PERMISSIONS_WORKSPACE_MODELS_ACCESS", "False").lower()
    == "true"
)

USER_PERMISSIONS_WORKSPACE_KNOWLEDGE_ACCESS = (
    os.environ.get("USER_PERMISSIONS_WORKSPACE_KNOWLEDGE_ACCESS", "False").lower()
    == "true"
)

USER_PERMISSIONS_WORKSPACE_PROMPTS_ACCESS = (
    os.environ.get("USER_PERMISSIONS_WORKSPACE_PROMPTS_ACCESS", "False").lower()
    == "true"
)

USER_PERMISSIONS_WORKSPACE_TOOLS_ACCESS = (
    os.environ.get("USER_PERMISSIONS_WORKSPACE_TOOLS_ACCESS", "False").lower() == "true"
)

USER_PERMISSIONS_CHAT_CONTROLS = (
    os.environ.get("USER_PERMISSIONS_CHAT_CONTROLS", "True").lower() == "true"
)

USER_PERMISSIONS_CHAT_FILE_UPLOAD = (
    os.environ.get("USER_PERMISSIONS_CHAT_FILE_UPLOAD", "True").lower() == "true"
)

USER_PERMISSIONS_CHAT_DELETE = (
    os.environ.get("USER_PERMISSIONS_CHAT_DELETE", "True").lower() == "true"
)

USER_PERMISSIONS_CHAT_EDIT = (
    os.environ.get("USER_PERMISSIONS_CHAT_EDIT", "True").lower() == "true"
)

USER_PERMISSIONS_CHAT_TEMPORARY = (
    os.environ.get("USER_PERMISSIONS_CHAT_TEMPORARY", "True").lower() == "true"
)

USER_PERMISSIONS_FEATURES_WEB_SEARCH = (
    os.environ.get("USER_PERMISSIONS_FEATURES_WEB_SEARCH", "True").lower() == "true"
)

USER_PERMISSIONS_FEATURES_IMAGE_GENERATION = (
    os.environ.get("USER_PERMISSIONS_FEATURES_IMAGE_GENERATION", "True").lower()
    == "true"
)

USER_PERMISSIONS_FEATURES_CODE_INTERPRETER = (
    os.environ.get("USER_PERMISSIONS_FEATURES_CODE_INTERPRETER", "True").lower()
    == "true"
)


DEFAULT_USER_PERMISSIONS = {
    "workspace": {
        "models": USER_PERMISSIONS_WORKSPACE_MODELS_ACCESS,
        "knowledge": USER_PERMISSIONS_WORKSPACE_KNOWLEDGE_ACCESS,
        "prompts": USER_PERMISSIONS_WORKSPACE_PROMPTS_ACCESS,
        "tools": USER_PERMISSIONS_WORKSPACE_TOOLS_ACCESS,
    },
    "chat": {
        "controls": USER_PERMISSIONS_CHAT_CONTROLS,
        "file_upload": USER_PERMISSIONS_CHAT_FILE_UPLOAD,
        "delete": USER_PERMISSIONS_CHAT_DELETE,
        "edit": USER_PERMISSIONS_CHAT_EDIT,
        "temporary": USER_PERMISSIONS_CHAT_TEMPORARY,
    },
    "features": {
        "web_search": USER_PERMISSIONS_FEATURES_WEB_SEARCH,
        "image_generation": USER_PERMISSIONS_FEATURES_IMAGE_GENERATION,
        "code_interpreter": USER_PERMISSIONS_FEATURES_CODE_INTERPRETER,
    },
}

USER_PERMISSIONS = PersistentConfig(
    "USER_PERMISSIONS",
    "user.permissions",
    DEFAULT_USER_PERMISSIONS,
)

ENABLE_CHANNELS = PersistentConfig(
    "ENABLE_CHANNELS",
    "channels.enable",
    os.environ.get("ENABLE_CHANNELS", "False").lower() == "true",
)


ENABLE_EVALUATION_ARENA_MODELS = PersistentConfig(
    "ENABLE_EVALUATION_ARENA_MODELS",
    "evaluation.arena.enable",
    os.environ.get("ENABLE_EVALUATION_ARENA_MODELS", "True").lower() == "true",
)
EVALUATION_ARENA_MODELS = PersistentConfig(
    "EVALUATION_ARENA_MODELS",
    "evaluation.arena.models",
    [],
)

DEFAULT_ARENA_MODEL = {
    "id": "arena-model",
    "name": "Arena Model",
    "meta": {
        "profile_image_url": "/favicon.png",
        "description": "Submit your questions to anonymous AI chatbots and vote on the best response.",
        "model_ids": None,
    },
}

WEBHOOK_URL = PersistentConfig(
    "WEBHOOK_URL", "webhook_url", os.environ.get("WEBHOOK_URL", "")
)

ENABLE_ADMIN_EXPORT = os.environ.get("ENABLE_ADMIN_EXPORT", "True").lower() == "true"

ENABLE_ADMIN_CHAT_ACCESS = (
    os.environ.get("ENABLE_ADMIN_CHAT_ACCESS", "True").lower() == "true"
)

ENABLE_COMMUNITY_SHARING = PersistentConfig(
    "ENABLE_COMMUNITY_SHARING",
    "ui.enable_community_sharing",
    os.environ.get("ENABLE_COMMUNITY_SHARING", "True").lower() == "true",
)

ENABLE_MESSAGE_RATING = PersistentConfig(
    "ENABLE_MESSAGE_RATING",
    "ui.enable_message_rating",
    os.environ.get("ENABLE_MESSAGE_RATING", "True").lower() == "true",
)


def validate_cors_origins(origins):
    for origin in origins:
        if origin != "*":
            validate_cors_origin(origin)


def validate_cors_origin(origin):
    parsed_url = urlparse(origin)

    # Check if the scheme is either http or https
    if parsed_url.scheme not in ["http", "https"]:
        raise ValueError(
            f"Invalid scheme in CORS_ALLOW_ORIGIN: '{origin}'. Only 'http' and 'https' are allowed."
        )

    # Ensure that the netloc (domain + port) is present, indicating it's a valid URL
    if not parsed_url.netloc:
        raise ValueError(f"Invalid URL structure in CORS_ALLOW_ORIGIN: '{origin}'.")


# For production, you should only need one host as
# fastapi serves the svelte-kit built frontend and backend from the same host and port.
# To test CORS_ALLOW_ORIGIN locally, you can set something like
# CORS_ALLOW_ORIGIN=http://localhost:5173;http://localhost:8080
# in your .env file depending on your frontend port, 5173 in this case.
CORS_ALLOW_ORIGIN = os.environ.get("CORS_ALLOW_ORIGIN", "*").split(";")

if "*" in CORS_ALLOW_ORIGIN:
    log.warning(
        "\n\nWARNING: CORS_ALLOW_ORIGIN IS SET TO '*' - NOT RECOMMENDED FOR PRODUCTION DEPLOYMENTS.\n"
    )

validate_cors_origins(CORS_ALLOW_ORIGIN)


class BannerModel(BaseModel):
    id: str
    type: str
    title: Optional[str] = None
    content: str
    dismissible: bool
    timestamp: int


try:
    banners = json.loads(os.environ.get("WEBUI_BANNERS", "[]"))
    banners = [BannerModel(**banner) for banner in banners]
except Exception as e:
    print(f"Error loading WEBUI_BANNERS: {e}")
    banners = []

WEBUI_BANNERS = PersistentConfig("WEBUI_BANNERS", "ui.banners", banners)


SHOW_ADMIN_DETAILS = PersistentConfig(
    "SHOW_ADMIN_DETAILS",
    "auth.admin.show",
    os.environ.get("SHOW_ADMIN_DETAILS", "true").lower() == "true",
)

ADMIN_EMAIL = PersistentConfig(
    "ADMIN_EMAIL",
    "auth.admin.email",
    os.environ.get("ADMIN_EMAIL", None),
)


####################################
# TASKS
####################################


TASK_MODEL = PersistentConfig(
    "TASK_MODEL",
    "task.model.default",
    os.environ.get("TASK_MODEL", ""),
)

TASK_MODEL_EXTERNAL = PersistentConfig(
    "TASK_MODEL_EXTERNAL",
    "task.model.external",
    os.environ.get("TASK_MODEL_EXTERNAL", ""),
)

TITLE_GENERATION_PROMPT_TEMPLATE = PersistentConfig(
    "TITLE_GENERATION_PROMPT_TEMPLATE",
    "task.title.prompt_template",
    os.environ.get("TITLE_GENERATION_PROMPT_TEMPLATE", ""),
)

DEFAULT_TITLE_GENERATION_PROMPT_TEMPLATE = """### Task:
Generate a concise, 3-5 word title with an emoji summarizing the chat history.
### Guidelines:
- The title should clearly represent the main theme or subject of the conversation.
- Use emojis that enhance understanding of the topic, but avoid quotation marks or special formatting.
- Write the title in the chat's primary language; default to English if multilingual.
- Prioritize accuracy over excessive creativity; keep it clear and simple.
### Output:
JSON format: { "title": "your concise title here" }
### Examples:
- { "title": "📉 Stock Market Trends" },
- { "title": "🍪 Perfect Chocolate Chip Recipe" },
- { "title": "Evolution of Music Streaming" },
- { "title": "Remote Work Productivity Tips" },
- { "title": "Artificial Intelligence in Healthcare" },
- { "title": "🎮 Video Game Development Insights" }
### Chat History:
<chat_history>
{{MESSAGES:END:2}}
</chat_history>"""

TAGS_GENERATION_PROMPT_TEMPLATE = PersistentConfig(
    "TAGS_GENERATION_PROMPT_TEMPLATE",
    "task.tags.prompt_template",
    os.environ.get("TAGS_GENERATION_PROMPT_TEMPLATE", ""),
)

DEFAULT_TAGS_GENERATION_PROMPT_TEMPLATE = """### Task:
Generate 1-3 broad tags categorizing the main themes of the chat history, along with 1-3 more specific subtopic tags.

### Guidelines:
- Start with high-level domains (e.g. Science, Technology, Philosophy, Arts, Politics, Business, Health, Sports, Entertainment, Education)
- Consider including relevant subfields/subdomains if they are strongly represented throughout the conversation
- If content is too short (less than 3 messages) or too diverse, use only ["General"]
- Use the chat's primary language; default to English if multilingual
- Prioritize accuracy over specificity

### Output:
JSON format: { "tags": ["tag1", "tag2", "tag3"] }

### Chat History:
<chat_history>
{{MESSAGES:END:6}}
</chat_history>"""

IMAGE_PROMPT_GENERATION_PROMPT_TEMPLATE = PersistentConfig(
    "IMAGE_PROMPT_GENERATION_PROMPT_TEMPLATE",
    "task.image.prompt_template",
    os.environ.get("IMAGE_PROMPT_GENERATION_PROMPT_TEMPLATE", ""),
)

DEFAULT_IMAGE_PROMPT_GENERATION_PROMPT_TEMPLATE = """### Task:
Generate a detailed prompt for am image generation task based on the given language and context. Describe the image as if you were explaining it to someone who cannot see it. Include relevant details, colors, shapes, and any other important elements.

### Guidelines:
- Be descriptive and detailed, focusing on the most important aspects of the image.
- Avoid making assumptions or adding information not present in the image.
- Use the chat's primary language; default to English if multilingual.
- If the image is too complex, focus on the most prominent elements.

### Output:
Strictly return in JSON format:
{
    "prompt": "Your detailed description here."
}

### Chat History:
<chat_history>
{{MESSAGES:END:6}}
</chat_history>"""

ENABLE_TAGS_GENERATION = PersistentConfig(
    "ENABLE_TAGS_GENERATION",
    "task.tags.enable",
    os.environ.get("ENABLE_TAGS_GENERATION", "True").lower() == "true",
)

ENABLE_TITLE_GENERATION = PersistentConfig(
    "ENABLE_TITLE_GENERATION",
    "task.title.enable",
    os.environ.get("ENABLE_TITLE_GENERATION", "True").lower() == "true",
)


ENABLE_SEARCH_QUERY_GENERATION = PersistentConfig(
    "ENABLE_SEARCH_QUERY_GENERATION",
    "task.query.search.enable",
    os.environ.get("ENABLE_SEARCH_QUERY_GENERATION", "True").lower() == "true",
)

ENABLE_RETRIEVAL_QUERY_GENERATION = PersistentConfig(
    "ENABLE_RETRIEVAL_QUERY_GENERATION",
    "task.query.retrieval.enable",
    os.environ.get("ENABLE_RETRIEVAL_QUERY_GENERATION", "True").lower() == "true",
)


QUERY_GENERATION_PROMPT_TEMPLATE = PersistentConfig(
    "QUERY_GENERATION_PROMPT_TEMPLATE",
    "task.query.prompt_template",
    os.environ.get("QUERY_GENERATION_PROMPT_TEMPLATE", ""),
)

DEFAULT_QUERY_GENERATION_PROMPT_TEMPLATE = """### Task:
Analyze the chat history to determine the necessity of generating search queries, in the given language. By default, **prioritize generating 1-3 broad and relevant search queries** unless it is absolutely certain that no additional information is required. The aim is to retrieve comprehensive, updated, and valuable information even with minimal uncertainty. If no search is unequivocally needed, return an empty list.

### Guidelines:
- Respond **EXCLUSIVELY** with a JSON object. Any form of extra commentary, explanation, or additional text is strictly prohibited.
- When generating search queries, respond in the format: { "queries": ["query1", "query2"] }, ensuring each query is distinct, concise, and relevant to the topic.
- If and only if it is entirely certain that no useful results can be retrieved by a search, return: { "queries": [] }.
- Err on the side of suggesting search queries if there is **any chance** they might provide useful or updated information.
- Be concise and focused on composing high-quality search queries, avoiding unnecessary elaboration, commentary, or assumptions.
- Today's date is: {{CURRENT_DATE}}.
- Always prioritize providing actionable and broad queries that maximize informational coverage.

### Output:
Strictly return in JSON format: 
{
  "queries": ["query1", "query2"]
}

### Chat History:
<chat_history>
{{MESSAGES:END:6}}
</chat_history>
"""

ENABLE_AUTOCOMPLETE_GENERATION = PersistentConfig(
    "ENABLE_AUTOCOMPLETE_GENERATION",
    "task.autocomplete.enable",
    os.environ.get("ENABLE_AUTOCOMPLETE_GENERATION", "True").lower() == "true",
)

AUTOCOMPLETE_GENERATION_INPUT_MAX_LENGTH = PersistentConfig(
    "AUTOCOMPLETE_GENERATION_INPUT_MAX_LENGTH",
    "task.autocomplete.input_max_length",
    int(os.environ.get("AUTOCOMPLETE_GENERATION_INPUT_MAX_LENGTH", "-1")),
)

AUTOCOMPLETE_GENERATION_PROMPT_TEMPLATE = PersistentConfig(
    "AUTOCOMPLETE_GENERATION_PROMPT_TEMPLATE",
    "task.autocomplete.prompt_template",
    os.environ.get("AUTOCOMPLETE_GENERATION_PROMPT_TEMPLATE", ""),
)


DEFAULT_AUTOCOMPLETE_GENERATION_PROMPT_TEMPLATE = """### Task:
You are an autocompletion system. Continue the text in `<text>` based on the **completion type** in `<type>` and the given language.  

### **Instructions**:
1. Analyze `<text>` for context and meaning.  
2. Use `<type>` to guide your output:  
   - **General**: Provide a natural, concise continuation.  
   - **Search Query**: Complete as if generating a realistic search query.  
3. Start as if you are directly continuing `<text>`. Do **not** repeat, paraphrase, or respond as a model. Simply complete the text.  
4. Ensure the continuation:
   - Flows naturally from `<text>`.  
   - Avoids repetition, overexplaining, or unrelated ideas.  
5. If unsure, return: `{ "text": "" }`.  

### **Output Rules**:
- Respond only in JSON format: `{ "text": "<your_completion>" }`.

### **Examples**:
#### Example 1:  
Input:  
<type>General</type>  
<text>The sun was setting over the horizon, painting the sky</text>  
Output:  
{ "text": "with vibrant shades of orange and pink." }

#### Example 2:  
Input:  
<type>Search Query</type>  
<text>Top-rated restaurants in</text>  
Output:  
{ "text": "New York City for Italian cuisine." }  

---
### Context:
<chat_history>
{{MESSAGES:END:6}}
</chat_history>
<type>{{TYPE}}</type>  
<text>{{PROMPT}}</text>  
#### Output:
"""

TOOLS_FUNCTION_CALLING_PROMPT_TEMPLATE = PersistentConfig(
    "TOOLS_FUNCTION_CALLING_PROMPT_TEMPLATE",
    "task.tools.prompt_template",
    os.environ.get("TOOLS_FUNCTION_CALLING_PROMPT_TEMPLATE", ""),
)


DEFAULT_TOOLS_FUNCTION_CALLING_PROMPT_TEMPLATE = """Available Tools: {{TOOLS}}

Your task is to choose and return the correct tool(s) from the list of available tools based on the query. Follow these guidelines:

- Return only the JSON object, without any additional text or explanation.

- If no tools match the query, return an empty array: 
   {
     "tool_calls": []
   }

- If one or more tools match the query, construct a JSON response containing a "tool_calls" array with objects that include:
   - "name": The tool's name.
   - "parameters": A dictionary of required parameters and their corresponding values.

The format for the JSON response is strictly:
{
  "tool_calls": [
    {"name": "toolName1", "parameters": {"key1": "value1"}},
    {"name": "toolName2", "parameters": {"key2": "value2"}}
  ]
}"""


DEFAULT_EMOJI_GENERATION_PROMPT_TEMPLATE = """Your task is to reflect the speaker's likely facial expression through a fitting emoji. Interpret emotions from the message and reflect their facial expression using fitting, diverse emojis (e.g., 😊, 😢, 😡, 😱).

Message: ```{{prompt}}```"""

DEFAULT_MOA_GENERATION_PROMPT_TEMPLATE = """You have been provided with a set of responses from various models to the latest user query: "{{prompt}}"

Your task is to synthesize these responses into a single, high-quality response. It is crucial to critically evaluate the information provided in these responses, recognizing that some of it may be biased or incorrect. Your response should not simply replicate the given answers but should offer a refined, accurate, and comprehensive reply to the instruction. Ensure your response is well-structured, coherent, and adheres to the highest standards of accuracy and reliability.

Responses from models: {{responses}}"""


####################################
# Code Interpreter
####################################

ENABLE_CODE_INTERPRETER = PersistentConfig(
    "ENABLE_CODE_INTERPRETER",
    "code_interpreter.enable",
    os.environ.get("ENABLE_CODE_INTERPRETER", "True").lower() == "true",
)

CODE_INTERPRETER_ENGINE = PersistentConfig(
    "CODE_INTERPRETER_ENGINE",
    "code_interpreter.engine",
    os.environ.get("CODE_INTERPRETER_ENGINE", "pyodide"),
)

CODE_INTERPRETER_PROMPT_TEMPLATE = PersistentConfig(
    "CODE_INTERPRETER_PROMPT_TEMPLATE",
    "code_interpreter.prompt_template",
    os.environ.get("CODE_INTERPRETER_PROMPT_TEMPLATE", ""),
)

CODE_INTERPRETER_JUPYTER_URL = PersistentConfig(
    "CODE_INTERPRETER_JUPYTER_URL",
    "code_interpreter.jupyter.url",
    os.environ.get("CODE_INTERPRETER_JUPYTER_URL", ""),
)

CODE_INTERPRETER_JUPYTER_AUTH = PersistentConfig(
    "CODE_INTERPRETER_JUPYTER_AUTH",
    "code_interpreter.jupyter.auth",
    os.environ.get("CODE_INTERPRETER_JUPYTER_AUTH", ""),
)

CODE_INTERPRETER_JUPYTER_AUTH_TOKEN = PersistentConfig(
    "CODE_INTERPRETER_JUPYTER_AUTH_TOKEN",
    "code_interpreter.jupyter.auth_token",
    os.environ.get("CODE_INTERPRETER_JUPYTER_AUTH_TOKEN", ""),
)


CODE_INTERPRETER_JUPYTER_AUTH_PASSWORD = PersistentConfig(
    "CODE_INTERPRETER_JUPYTER_AUTH_PASSWORD",
    "code_interpreter.jupyter.auth_password",
    os.environ.get("CODE_INTERPRETER_JUPYTER_AUTH_PASSWORD", ""),
)


DEFAULT_CODE_INTERPRETER_PROMPT = """
#### Tools Available

1. **Code Interpreter**: `<code_interpreter type="code" lang="python"></code_interpreter>`
   - You have access to a Python shell that runs directly in the user's browser, enabling fast execution of code for analysis, calculations, or problem-solving.  Use it in this response.
   - The Python code you write can incorporate a wide array of libraries, handle data manipulation or visualization, perform API calls for web-related tasks, or tackle virtually any computational challenge. Use this flexibility to **think outside the box, craft elegant solutions, and harness Python's full potential**.
   - To use it, **you must enclose your code within `<code_interpreter type="code" lang="python">` XML tags** and stop right away. If you don't, the code won't execute. Do NOT use triple backticks.
   - When coding, **always aim to print meaningful outputs** (e.g., results, tables, summaries, or visuals) to better interpret and verify the findings. Avoid relying on implicit outputs; prioritize explicit and clear print statements so the results are effectively communicated to the user.  
   - After obtaining the printed output, **always provide a concise analysis, interpretation, or next steps to help the user understand the findings or refine the outcome further.**  
   - If the results are unclear, unexpected, or require validation, refine the code and execute it again as needed. Always aim to deliver meaningful insights from the results, iterating if necessary.  
   - **If a link to an image, audio, or any file is provided in markdown format in the output, ALWAYS regurgitate word for word, explicitly display it as part of the response to ensure the user can access it easily, do NOT change the link.**
   - All responses should be communicated in the chat's primary language, ensuring seamless understanding. If the chat is multilingual, default to English for clarity.

Ensure that the tools are effectively utilized to achieve the highest-quality analysis for the user."""


####################################
# Vector Database
####################################

VECTOR_DB = os.environ.get("VECTOR_DB", "chroma")

# Chroma
CHROMA_DATA_PATH = f"{DATA_DIR}/vector_db"
CHROMA_TENANT = os.environ.get("CHROMA_TENANT", chromadb.DEFAULT_TENANT)
CHROMA_DATABASE = os.environ.get("CHROMA_DATABASE", chromadb.DEFAULT_DATABASE)
CHROMA_HTTP_HOST = os.environ.get("CHROMA_HTTP_HOST", "")
CHROMA_HTTP_PORT = int(os.environ.get("CHROMA_HTTP_PORT", "8000"))
CHROMA_CLIENT_AUTH_PROVIDER = os.environ.get("CHROMA_CLIENT_AUTH_PROVIDER", "")
CHROMA_CLIENT_AUTH_CREDENTIALS = os.environ.get("CHROMA_CLIENT_AUTH_CREDENTIALS", "")
# Comma-separated list of header=value pairs
CHROMA_HTTP_HEADERS = os.environ.get("CHROMA_HTTP_HEADERS", "")
if CHROMA_HTTP_HEADERS:
    CHROMA_HTTP_HEADERS = dict(
        [pair.split("=") for pair in CHROMA_HTTP_HEADERS.split(",")]
    )
else:
    CHROMA_HTTP_HEADERS = None
CHROMA_HTTP_SSL = os.environ.get("CHROMA_HTTP_SSL", "false").lower() == "true"
# this uses the model defined in the Dockerfile ENV variable. If you dont use docker or docker based deployments such as k8s, the default embedding model will be used (sentence-transformers/all-MiniLM-L6-v2)

# Milvus

MILVUS_URI = os.environ.get("MILVUS_URI", f"{DATA_DIR}/vector_db/milvus.db")
MILVUS_DB = os.environ.get("MILVUS_DB", "default")
MILVUS_TOKEN = os.environ.get("MILVUS_TOKEN", None)

# Qdrant
QDRANT_URI = os.environ.get("QDRANT_URI", None)
QDRANT_API_KEY = os.environ.get("QDRANT_API_KEY", None)

# OpenSearch
OPENSEARCH_URI = os.environ.get("OPENSEARCH_URI", "https://localhost:9200")
OPENSEARCH_SSL = os.environ.get("OPENSEARCH_SSL", True)
OPENSEARCH_CERT_VERIFY = os.environ.get("OPENSEARCH_CERT_VERIFY", False)
OPENSEARCH_USERNAME = os.environ.get("OPENSEARCH_USERNAME", None)
OPENSEARCH_PASSWORD = os.environ.get("OPENSEARCH_PASSWORD", None)

# Pgvector
PGVECTOR_DB_URL = os.environ.get("PGVECTOR_DB_URL", DATABASE_URL)
if VECTOR_DB == "pgvector" and not PGVECTOR_DB_URL.startswith("postgres"):
    raise ValueError(
        "Pgvector requires setting PGVECTOR_DB_URL or using Postgres with vector extension as the primary database."
    )
PGVECTOR_INITIALIZE_MAX_VECTOR_LENGTH = int(
    os.environ.get("PGVECTOR_INITIALIZE_MAX_VECTOR_LENGTH", "1536")
)

####################################
# Information Retrieval (RAG)
####################################


# If configured, Google Drive will be available as an upload option.
ENABLE_GOOGLE_DRIVE_INTEGRATION = PersistentConfig(
    "ENABLE_GOOGLE_DRIVE_INTEGRATION",
    "google_drive.enable",
    os.getenv("ENABLE_GOOGLE_DRIVE_INTEGRATION", "False").lower() == "true",
)

GOOGLE_DRIVE_CLIENT_ID = PersistentConfig(
    "GOOGLE_DRIVE_CLIENT_ID",
    "google_drive.client_id",
    os.environ.get("GOOGLE_DRIVE_CLIENT_ID", ""),
)

GOOGLE_DRIVE_API_KEY = PersistentConfig(
    "GOOGLE_DRIVE_API_KEY",
    "google_drive.api_key",
    os.environ.get("GOOGLE_DRIVE_API_KEY", ""),
)

# RAG Content Extraction
CONTENT_EXTRACTION_ENGINE = PersistentConfig(
    "CONTENT_EXTRACTION_ENGINE",
    "rag.CONTENT_EXTRACTION_ENGINE",
    os.environ.get("CONTENT_EXTRACTION_ENGINE", "").lower(),
)

TIKA_SERVER_URL = PersistentConfig(
    "TIKA_SERVER_URL",
    "rag.tika_server_url",
    os.getenv("TIKA_SERVER_URL", "http://tika:9998"),  # Default for sidecar deployment
)

RAG_TOP_K = PersistentConfig(
    "RAG_TOP_K", "rag.top_k", int(os.environ.get("RAG_TOP_K", "3"))
)
RAG_RELEVANCE_THRESHOLD = PersistentConfig(
    "RAG_RELEVANCE_THRESHOLD",
    "rag.relevance_threshold",
    float(os.environ.get("RAG_RELEVANCE_THRESHOLD", "0.0")),
)

ENABLE_RAG_HYBRID_SEARCH = PersistentConfig(
    "ENABLE_RAG_HYBRID_SEARCH",
    "rag.enable_hybrid_search",
    os.environ.get("ENABLE_RAG_HYBRID_SEARCH", "").lower() == "true",
)

RAG_FILE_MAX_COUNT = PersistentConfig(
    "RAG_FILE_MAX_COUNT",
    "rag.file.max_count",
    (
        int(os.environ.get("RAG_FILE_MAX_COUNT"))
        if os.environ.get("RAG_FILE_MAX_COUNT")
        else None
    ),
)

RAG_FILE_MAX_SIZE = PersistentConfig(
    "RAG_FILE_MAX_SIZE",
    "rag.file.max_size",
    (
        int(os.environ.get("RAG_FILE_MAX_SIZE"))
        if os.environ.get("RAG_FILE_MAX_SIZE")
        else None
    ),
)

ENABLE_RAG_WEB_LOADER_SSL_VERIFICATION = PersistentConfig(
    "ENABLE_RAG_WEB_LOADER_SSL_VERIFICATION",
    "rag.enable_web_loader_ssl_verification",
    os.environ.get("ENABLE_RAG_WEB_LOADER_SSL_VERIFICATION", "True").lower() == "true",
)

RAG_EMBEDDING_ENGINE = PersistentConfig(
    "RAG_EMBEDDING_ENGINE",
    "rag.embedding_engine",
    os.environ.get("RAG_EMBEDDING_ENGINE", ""),
)

PDF_EXTRACT_IMAGES = PersistentConfig(
    "PDF_EXTRACT_IMAGES",
    "rag.pdf_extract_images",
    os.environ.get("PDF_EXTRACT_IMAGES", "False").lower() == "true",
)

RAG_EMBEDDING_MODEL = PersistentConfig(
    "RAG_EMBEDDING_MODEL",
    "rag.embedding_model",
    os.environ.get("RAG_EMBEDDING_MODEL", "sentence-transformers/all-MiniLM-L6-v2"),
)
log.info(f"Embedding model set: {RAG_EMBEDDING_MODEL.value}")

RAG_EMBEDDING_MODEL_AUTO_UPDATE = (
    not OFFLINE_MODE
    and os.environ.get("RAG_EMBEDDING_MODEL_AUTO_UPDATE", "True").lower() == "true"
)

RAG_EMBEDDING_MODEL_TRUST_REMOTE_CODE = (
    os.environ.get("RAG_EMBEDDING_MODEL_TRUST_REMOTE_CODE", "True").lower() == "true"
)

RAG_EMBEDDING_BATCH_SIZE = PersistentConfig(
    "RAG_EMBEDDING_BATCH_SIZE",
    "rag.embedding_batch_size",
    int(
        os.environ.get("RAG_EMBEDDING_BATCH_SIZE")
        or os.environ.get("RAG_EMBEDDING_OPENAI_BATCH_SIZE", "1")
    ),
)

RAG_RERANKING_MODEL = PersistentConfig(
    "RAG_RERANKING_MODEL",
    "rag.reranking_model",
    os.environ.get("RAG_RERANKING_MODEL", ""),
)
if RAG_RERANKING_MODEL.value != "":
    log.info(f"Reranking model set: {RAG_RERANKING_MODEL.value}")

RAG_RERANKING_MODEL_AUTO_UPDATE = (
    not OFFLINE_MODE
    and os.environ.get("RAG_RERANKING_MODEL_AUTO_UPDATE", "True").lower() == "true"
)

RAG_RERANKING_MODEL_TRUST_REMOTE_CODE = (
    os.environ.get("RAG_RERANKING_MODEL_TRUST_REMOTE_CODE", "True").lower() == "true"
)


RAG_TEXT_SPLITTER = PersistentConfig(
    "RAG_TEXT_SPLITTER",
    "rag.text_splitter",
    os.environ.get("RAG_TEXT_SPLITTER", ""),
)


TIKTOKEN_CACHE_DIR = os.environ.get("TIKTOKEN_CACHE_DIR", f"{CACHE_DIR}/tiktoken")
TIKTOKEN_ENCODING_NAME = PersistentConfig(
    "TIKTOKEN_ENCODING_NAME",
    "rag.tiktoken_encoding_name",
    os.environ.get("TIKTOKEN_ENCODING_NAME", "cl100k_base"),
)


CHUNK_SIZE = PersistentConfig(
    "CHUNK_SIZE", "rag.chunk_size", int(os.environ.get("CHUNK_SIZE", "1000"))
)
CHUNK_OVERLAP = PersistentConfig(
    "CHUNK_OVERLAP",
    "rag.chunk_overlap",
    int(os.environ.get("CHUNK_OVERLAP", "100")),
)

DEFAULT_RAG_TEMPLATE = """### Task:
Respond to the user query using the provided context, incorporating inline citations in the format [source_id] **only when the <source_id> tag is explicitly provided** in the context.

### Guidelines:
- If you don't know the answer, clearly state that.
- If uncertain, ask the user for clarification.
- Respond in the same language as the user's query.
- If the context is unreadable or of poor quality, inform the user and provide the best possible answer.
- If the answer isn't present in the context but you possess the knowledge, explain this to the user and provide the answer using your own understanding.
- **Only include inline citations using [source_id] when a <source_id> tag is explicitly provided in the context.**  
- Do not cite if the <source_id> tag is not provided in the context.  
- Do not use XML tags in your response.
- Ensure citations are concise and directly related to the information provided.

### Example of Citation:
If the user asks about a specific topic and the information is found in "whitepaper.pdf" with a provided <source_id>, the response should include the citation like so:  
* "According to the study, the proposed method increases efficiency by 20% [whitepaper.pdf]."
If no <source_id> is present, the response should omit the citation.

### Output:
Provide a clear and direct response to the user's query, including inline citations in the format [source_id] only when the <source_id> tag is present in the context.

<context>
{{CONTEXT}}
</context>

<user_query>
{{QUERY}}
</user_query>
"""

RAG_TEMPLATE = PersistentConfig(
    "RAG_TEMPLATE",
    "rag.template",
    os.environ.get("RAG_TEMPLATE", DEFAULT_RAG_TEMPLATE),
)

RAG_OPENAI_API_BASE_URL = PersistentConfig(
    "RAG_OPENAI_API_BASE_URL",
    "rag.openai_api_base_url",
    os.getenv("RAG_OPENAI_API_BASE_URL", OPENAI_API_BASE_URL),
)
RAG_OPENAI_API_KEY = PersistentConfig(
    "RAG_OPENAI_API_KEY",
    "rag.openai_api_key",
    os.getenv("RAG_OPENAI_API_KEY", OPENAI_API_KEY),
)

RAG_OLLAMA_BASE_URL = PersistentConfig(
    "RAG_OLLAMA_BASE_URL",
    "rag.ollama.url",
    os.getenv("RAG_OLLAMA_BASE_URL", OLLAMA_BASE_URL),
)

RAG_OLLAMA_API_KEY = PersistentConfig(
    "RAG_OLLAMA_API_KEY",
    "rag.ollama.key",
    os.getenv("RAG_OLLAMA_API_KEY", ""),
)


ENABLE_RAG_LOCAL_WEB_FETCH = (
    os.getenv("ENABLE_RAG_LOCAL_WEB_FETCH", "False").lower() == "true"
)

YOUTUBE_LOADER_LANGUAGE = PersistentConfig(
    "YOUTUBE_LOADER_LANGUAGE",
    "rag.youtube_loader_language",
    os.getenv("YOUTUBE_LOADER_LANGUAGE", "en").split(","),
)

YOUTUBE_LOADER_PROXY_URL = PersistentConfig(
    "YOUTUBE_LOADER_PROXY_URL",
    "rag.youtube_loader_proxy_url",
    os.getenv("YOUTUBE_LOADER_PROXY_URL", ""),
)


ENABLE_RAG_WEB_SEARCH = PersistentConfig(
    "ENABLE_RAG_WEB_SEARCH",
    "rag.web.search.enable",
    os.getenv("ENABLE_RAG_WEB_SEARCH", "False").lower() == "true",
)

RAG_WEB_SEARCH_ENGINE = PersistentConfig(
    "RAG_WEB_SEARCH_ENGINE",
    "rag.web.search.engine",
    os.getenv("RAG_WEB_SEARCH_ENGINE", ""),
)

# You can provide a list of your own websites to filter after performing a web search.
# This ensures the highest level of safety and reliability of the information sources.
RAG_WEB_SEARCH_DOMAIN_FILTER_LIST = PersistentConfig(
    "RAG_WEB_SEARCH_DOMAIN_FILTER_LIST",
    "rag.web.search.domain.filter_list",
    [
        # "wikipedia.com",
        # "wikimedia.org",
        # "wikidata.org",
    ],
)


SEARXNG_QUERY_URL = PersistentConfig(
    "SEARXNG_QUERY_URL",
    "rag.web.search.searxng_query_url",
    os.getenv("SEARXNG_QUERY_URL", ""),
)

GOOGLE_PSE_API_KEY = PersistentConfig(
    "GOOGLE_PSE_API_KEY",
    "rag.web.search.google_pse_api_key",
    os.getenv("GOOGLE_PSE_API_KEY", ""),
)

GOOGLE_PSE_ENGINE_ID = PersistentConfig(
    "GOOGLE_PSE_ENGINE_ID",
    "rag.web.search.google_pse_engine_id",
    os.getenv("GOOGLE_PSE_ENGINE_ID", ""),
)

BRAVE_SEARCH_API_KEY = PersistentConfig(
    "BRAVE_SEARCH_API_KEY",
    "rag.web.search.brave_search_api_key",
    os.getenv("BRAVE_SEARCH_API_KEY", ""),
)

KAGI_SEARCH_API_KEY = PersistentConfig(
    "KAGI_SEARCH_API_KEY",
    "rag.web.search.kagi_search_api_key",
    os.getenv("KAGI_SEARCH_API_KEY", ""),
)

MOJEEK_SEARCH_API_KEY = PersistentConfig(
    "MOJEEK_SEARCH_API_KEY",
    "rag.web.search.mojeek_search_api_key",
    os.getenv("MOJEEK_SEARCH_API_KEY", ""),
)

BOCHA_SEARCH_API_KEY = PersistentConfig(
    "BOCHA_SEARCH_API_KEY",
    "rag.web.search.bocha_search_api_key",
    os.getenv("BOCHA_SEARCH_API_KEY", ""),
)

SERPSTACK_API_KEY = PersistentConfig(
    "SERPSTACK_API_KEY",
    "rag.web.search.serpstack_api_key",
    os.getenv("SERPSTACK_API_KEY", ""),
)

SERPSTACK_HTTPS = PersistentConfig(
    "SERPSTACK_HTTPS",
    "rag.web.search.serpstack_https",
    os.getenv("SERPSTACK_HTTPS", "True").lower() == "true",
)

SERPER_API_KEY = PersistentConfig(
    "SERPER_API_KEY",
    "rag.web.search.serper_api_key",
    os.getenv("SERPER_API_KEY", ""),
)

SERPLY_API_KEY = PersistentConfig(
    "SERPLY_API_KEY",
    "rag.web.search.serply_api_key",
    os.getenv("SERPLY_API_KEY", ""),
)

TAVILY_API_KEY = PersistentConfig(
    "TAVILY_API_KEY",
    "rag.web.search.tavily_api_key",
    os.getenv("TAVILY_API_KEY", ""),
)

JINA_API_KEY = PersistentConfig(
    "JINA_API_KEY",
    "rag.web.search.jina_api_key",
    os.getenv("JINA_API_KEY", ""),
)

SEARCHAPI_API_KEY = PersistentConfig(
    "SEARCHAPI_API_KEY",
    "rag.web.search.searchapi_api_key",
    os.getenv("SEARCHAPI_API_KEY", ""),
)

SEARCHAPI_ENGINE = PersistentConfig(
    "SEARCHAPI_ENGINE",
    "rag.web.search.searchapi_engine",
    os.getenv("SEARCHAPI_ENGINE", ""),
)

SERPAPI_API_KEY = PersistentConfig(
    "SERPAPI_API_KEY",
    "rag.web.search.serpapi_api_key",
    os.getenv("SERPAPI_API_KEY", ""),
)

SERPAPI_ENGINE = PersistentConfig(
    "SERPAPI_ENGINE",
    "rag.web.search.serpapi_engine",
    os.getenv("SERPAPI_ENGINE", ""),
)

BING_SEARCH_V7_ENDPOINT = PersistentConfig(
    "BING_SEARCH_V7_ENDPOINT",
    "rag.web.search.bing_search_v7_endpoint",
    os.environ.get(
        "BING_SEARCH_V7_ENDPOINT", "https://api.bing.microsoft.com/v7.0/search"
    ),
)

BING_SEARCH_V7_SUBSCRIPTION_KEY = PersistentConfig(
    "BING_SEARCH_V7_SUBSCRIPTION_KEY",
    "rag.web.search.bing_search_v7_subscription_key",
    os.environ.get("BING_SEARCH_V7_SUBSCRIPTION_KEY", ""),
)

EXA_API_KEY = PersistentConfig(
    "EXA_API_KEY",
    "rag.web.search.exa_api_key",
    os.getenv("EXA_API_KEY", ""),
)

RAG_WEB_SEARCH_RESULT_COUNT = PersistentConfig(
    "RAG_WEB_SEARCH_RESULT_COUNT",
    "rag.web.search.result_count",
    int(os.getenv("RAG_WEB_SEARCH_RESULT_COUNT", "3")),
)

RAG_WEB_SEARCH_CONCURRENT_REQUESTS = PersistentConfig(
    "RAG_WEB_SEARCH_CONCURRENT_REQUESTS",
    "rag.web.search.concurrent_requests",
    int(os.getenv("RAG_WEB_SEARCH_CONCURRENT_REQUESTS", "10")),
)

<<<<<<< HEAD
RAG_WEB_LOADER = PersistentConfig(
    "RAG_WEB_LOADER",
    "rag.web.loader",
    os.environ.get("RAG_WEB_LOADER", "safe_web")
)

PLAYWRIGHT_WS_URI = PersistentConfig(
    "PLAYWRIGHT_WS_URI",
    "rag.web.loader.playwright.ws.uri",
    os.environ.get("PLAYWRIGHT_WS_URI", None)
=======
RAG_WEB_SEARCH_TRUST_ENV = PersistentConfig(
    "RAG_WEB_SEARCH_TRUST_ENV",
    "rag.web.search.trust_env",
    os.getenv("RAG_WEB_SEARCH_TRUST_ENV", False),
>>>>>>> 74c8690c
)

####################################
# Images
####################################

IMAGE_GENERATION_ENGINE = PersistentConfig(
    "IMAGE_GENERATION_ENGINE",
    "image_generation.engine",
    os.getenv("IMAGE_GENERATION_ENGINE", "openai"),
)

ENABLE_IMAGE_GENERATION = PersistentConfig(
    "ENABLE_IMAGE_GENERATION",
    "image_generation.enable",
    os.environ.get("ENABLE_IMAGE_GENERATION", "").lower() == "true",
)

ENABLE_IMAGE_PROMPT_GENERATION = PersistentConfig(
    "ENABLE_IMAGE_PROMPT_GENERATION",
    "image_generation.prompt.enable",
    os.environ.get("ENABLE_IMAGE_PROMPT_GENERATION", "true").lower() == "true",
)

AUTOMATIC1111_BASE_URL = PersistentConfig(
    "AUTOMATIC1111_BASE_URL",
    "image_generation.automatic1111.base_url",
    os.getenv("AUTOMATIC1111_BASE_URL", ""),
)
AUTOMATIC1111_API_AUTH = PersistentConfig(
    "AUTOMATIC1111_API_AUTH",
    "image_generation.automatic1111.api_auth",
    os.getenv("AUTOMATIC1111_API_AUTH", ""),
)

AUTOMATIC1111_CFG_SCALE = PersistentConfig(
    "AUTOMATIC1111_CFG_SCALE",
    "image_generation.automatic1111.cfg_scale",
    (
        float(os.environ.get("AUTOMATIC1111_CFG_SCALE"))
        if os.environ.get("AUTOMATIC1111_CFG_SCALE")
        else None
    ),
)


AUTOMATIC1111_SAMPLER = PersistentConfig(
    "AUTOMATIC1111_SAMPLER",
    "image_generation.automatic1111.sampler",
    (
        os.environ.get("AUTOMATIC1111_SAMPLER")
        if os.environ.get("AUTOMATIC1111_SAMPLER")
        else None
    ),
)

AUTOMATIC1111_SCHEDULER = PersistentConfig(
    "AUTOMATIC1111_SCHEDULER",
    "image_generation.automatic1111.scheduler",
    (
        os.environ.get("AUTOMATIC1111_SCHEDULER")
        if os.environ.get("AUTOMATIC1111_SCHEDULER")
        else None
    ),
)

COMFYUI_BASE_URL = PersistentConfig(
    "COMFYUI_BASE_URL",
    "image_generation.comfyui.base_url",
    os.getenv("COMFYUI_BASE_URL", ""),
)

COMFYUI_API_KEY = PersistentConfig(
    "COMFYUI_API_KEY",
    "image_generation.comfyui.api_key",
    os.getenv("COMFYUI_API_KEY", ""),
)

COMFYUI_DEFAULT_WORKFLOW = """
{
  "3": {
    "inputs": {
      "seed": 0,
      "steps": 20,
      "cfg": 8,
      "sampler_name": "euler",
      "scheduler": "normal",
      "denoise": 1,
      "model": [
        "4",
        0
      ],
      "positive": [
        "6",
        0
      ],
      "negative": [
        "7",
        0
      ],
      "latent_image": [
        "5",
        0
      ]
    },
    "class_type": "KSampler",
    "_meta": {
      "title": "KSampler"
    }
  },
  "4": {
    "inputs": {
      "ckpt_name": "model.safetensors"
    },
    "class_type": "CheckpointLoaderSimple",
    "_meta": {
      "title": "Load Checkpoint"
    }
  },
  "5": {
    "inputs": {
      "width": 512,
      "height": 512,
      "batch_size": 1
    },
    "class_type": "EmptyLatentImage",
    "_meta": {
      "title": "Empty Latent Image"
    }
  },
  "6": {
    "inputs": {
      "text": "Prompt",
      "clip": [
        "4",
        1
      ]
    },
    "class_type": "CLIPTextEncode",
    "_meta": {
      "title": "CLIP Text Encode (Prompt)"
    }
  },
  "7": {
    "inputs": {
      "text": "",
      "clip": [
        "4",
        1
      ]
    },
    "class_type": "CLIPTextEncode",
    "_meta": {
      "title": "CLIP Text Encode (Prompt)"
    }
  },
  "8": {
    "inputs": {
      "samples": [
        "3",
        0
      ],
      "vae": [
        "4",
        2
      ]
    },
    "class_type": "VAEDecode",
    "_meta": {
      "title": "VAE Decode"
    }
  },
  "9": {
    "inputs": {
      "filename_prefix": "ComfyUI",
      "images": [
        "8",
        0
      ]
    },
    "class_type": "SaveImage",
    "_meta": {
      "title": "Save Image"
    }
  }
}
"""


COMFYUI_WORKFLOW = PersistentConfig(
    "COMFYUI_WORKFLOW",
    "image_generation.comfyui.workflow",
    os.getenv("COMFYUI_WORKFLOW", COMFYUI_DEFAULT_WORKFLOW),
)

COMFYUI_WORKFLOW_NODES = PersistentConfig(
    "COMFYUI_WORKFLOW",
    "image_generation.comfyui.nodes",
    [],
)

IMAGES_OPENAI_API_BASE_URL = PersistentConfig(
    "IMAGES_OPENAI_API_BASE_URL",
    "image_generation.openai.api_base_url",
    os.getenv("IMAGES_OPENAI_API_BASE_URL", OPENAI_API_BASE_URL),
)
IMAGES_OPENAI_API_KEY = PersistentConfig(
    "IMAGES_OPENAI_API_KEY",
    "image_generation.openai.api_key",
    os.getenv("IMAGES_OPENAI_API_KEY", OPENAI_API_KEY),
)

IMAGE_SIZE = PersistentConfig(
    "IMAGE_SIZE", "image_generation.size", os.getenv("IMAGE_SIZE", "512x512")
)

IMAGE_STEPS = PersistentConfig(
    "IMAGE_STEPS", "image_generation.steps", int(os.getenv("IMAGE_STEPS", 50))
)

IMAGE_GENERATION_MODEL = PersistentConfig(
    "IMAGE_GENERATION_MODEL",
    "image_generation.model",
    os.getenv("IMAGE_GENERATION_MODEL", ""),
)

####################################
# Audio
####################################

# Transcription
WHISPER_MODEL = PersistentConfig(
    "WHISPER_MODEL",
    "audio.stt.whisper_model",
    os.getenv("WHISPER_MODEL", "base"),
)

WHISPER_MODEL_DIR = os.getenv("WHISPER_MODEL_DIR", f"{CACHE_DIR}/whisper/models")
WHISPER_MODEL_AUTO_UPDATE = (
    not OFFLINE_MODE
    and os.environ.get("WHISPER_MODEL_AUTO_UPDATE", "").lower() == "true"
)

# Add Deepgram configuration
DEEPGRAM_API_KEY = PersistentConfig(
    "DEEPGRAM_API_KEY",
    "audio.stt.deepgram.api_key",
    os.getenv("DEEPGRAM_API_KEY", ""),
)

AUDIO_STT_OPENAI_API_BASE_URL = PersistentConfig(
    "AUDIO_STT_OPENAI_API_BASE_URL",
    "audio.stt.openai.api_base_url",
    os.getenv("AUDIO_STT_OPENAI_API_BASE_URL", OPENAI_API_BASE_URL),
)

AUDIO_STT_OPENAI_API_KEY = PersistentConfig(
    "AUDIO_STT_OPENAI_API_KEY",
    "audio.stt.openai.api_key",
    os.getenv("AUDIO_STT_OPENAI_API_KEY", OPENAI_API_KEY),
)

AUDIO_STT_ENGINE = PersistentConfig(
    "AUDIO_STT_ENGINE",
    "audio.stt.engine",
    os.getenv("AUDIO_STT_ENGINE", ""),
)

AUDIO_STT_MODEL = PersistentConfig(
    "AUDIO_STT_MODEL",
    "audio.stt.model",
    os.getenv("AUDIO_STT_MODEL", ""),
)

AUDIO_TTS_OPENAI_API_BASE_URL = PersistentConfig(
    "AUDIO_TTS_OPENAI_API_BASE_URL",
    "audio.tts.openai.api_base_url",
    os.getenv("AUDIO_TTS_OPENAI_API_BASE_URL", OPENAI_API_BASE_URL),
)
AUDIO_TTS_OPENAI_API_KEY = PersistentConfig(
    "AUDIO_TTS_OPENAI_API_KEY",
    "audio.tts.openai.api_key",
    os.getenv("AUDIO_TTS_OPENAI_API_KEY", OPENAI_API_KEY),
)

AUDIO_TTS_API_KEY = PersistentConfig(
    "AUDIO_TTS_API_KEY",
    "audio.tts.api_key",
    os.getenv("AUDIO_TTS_API_KEY", ""),
)

AUDIO_TTS_ENGINE = PersistentConfig(
    "AUDIO_TTS_ENGINE",
    "audio.tts.engine",
    os.getenv("AUDIO_TTS_ENGINE", ""),
)


AUDIO_TTS_MODEL = PersistentConfig(
    "AUDIO_TTS_MODEL",
    "audio.tts.model",
    os.getenv("AUDIO_TTS_MODEL", "tts-1"),  # OpenAI default model
)

AUDIO_TTS_VOICE = PersistentConfig(
    "AUDIO_TTS_VOICE",
    "audio.tts.voice",
    os.getenv("AUDIO_TTS_VOICE", "alloy"),  # OpenAI default voice
)

AUDIO_TTS_SPLIT_ON = PersistentConfig(
    "AUDIO_TTS_SPLIT_ON",
    "audio.tts.split_on",
    os.getenv("AUDIO_TTS_SPLIT_ON", "punctuation"),
)

AUDIO_TTS_AZURE_SPEECH_REGION = PersistentConfig(
    "AUDIO_TTS_AZURE_SPEECH_REGION",
    "audio.tts.azure.speech_region",
    os.getenv("AUDIO_TTS_AZURE_SPEECH_REGION", "eastus"),
)

AUDIO_TTS_AZURE_SPEECH_OUTPUT_FORMAT = PersistentConfig(
    "AUDIO_TTS_AZURE_SPEECH_OUTPUT_FORMAT",
    "audio.tts.azure.speech_output_format",
    os.getenv(
        "AUDIO_TTS_AZURE_SPEECH_OUTPUT_FORMAT", "audio-24khz-160kbitrate-mono-mp3"
    ),
)


####################################
# LDAP
####################################

ENABLE_LDAP = PersistentConfig(
    "ENABLE_LDAP",
    "ldap.enable",
    os.environ.get("ENABLE_LDAP", "false").lower() == "true",
)

LDAP_SERVER_LABEL = PersistentConfig(
    "LDAP_SERVER_LABEL",
    "ldap.server.label",
    os.environ.get("LDAP_SERVER_LABEL", "LDAP Server"),
)

LDAP_SERVER_HOST = PersistentConfig(
    "LDAP_SERVER_HOST",
    "ldap.server.host",
    os.environ.get("LDAP_SERVER_HOST", "localhost"),
)

LDAP_SERVER_PORT = PersistentConfig(
    "LDAP_SERVER_PORT",
    "ldap.server.port",
    int(os.environ.get("LDAP_SERVER_PORT", "389")),
)

LDAP_ATTRIBUTE_FOR_MAIL = PersistentConfig(
    "LDAP_ATTRIBUTE_FOR_MAIL",
    "ldap.server.attribute_for_mail",
    os.environ.get("LDAP_ATTRIBUTE_FOR_MAIL", "mail"),
)

LDAP_ATTRIBUTE_FOR_USERNAME = PersistentConfig(
    "LDAP_ATTRIBUTE_FOR_USERNAME",
    "ldap.server.attribute_for_username",
    os.environ.get("LDAP_ATTRIBUTE_FOR_USERNAME", "uid"),
)

LDAP_APP_DN = PersistentConfig(
    "LDAP_APP_DN", "ldap.server.app_dn", os.environ.get("LDAP_APP_DN", "")
)

LDAP_APP_PASSWORD = PersistentConfig(
    "LDAP_APP_PASSWORD",
    "ldap.server.app_password",
    os.environ.get("LDAP_APP_PASSWORD", ""),
)

LDAP_SEARCH_BASE = PersistentConfig(
    "LDAP_SEARCH_BASE", "ldap.server.users_dn", os.environ.get("LDAP_SEARCH_BASE", "")
)

LDAP_SEARCH_FILTERS = PersistentConfig(
    "LDAP_SEARCH_FILTER",
    "ldap.server.search_filter",
    os.environ.get("LDAP_SEARCH_FILTER", ""),
)

LDAP_USE_TLS = PersistentConfig(
    "LDAP_USE_TLS",
    "ldap.server.use_tls",
    os.environ.get("LDAP_USE_TLS", "True").lower() == "true",
)

LDAP_CA_CERT_FILE = PersistentConfig(
    "LDAP_CA_CERT_FILE",
    "ldap.server.ca_cert_file",
    os.environ.get("LDAP_CA_CERT_FILE", ""),
)

LDAP_CIPHERS = PersistentConfig(
    "LDAP_CIPHERS", "ldap.server.ciphers", os.environ.get("LDAP_CIPHERS", "ALL")
)<|MERGE_RESOLUTION|>--- conflicted
+++ resolved
@@ -1853,23 +1853,22 @@
     int(os.getenv("RAG_WEB_SEARCH_CONCURRENT_REQUESTS", "10")),
 )
 
-<<<<<<< HEAD
 RAG_WEB_LOADER = PersistentConfig(
     "RAG_WEB_LOADER",
     "rag.web.loader",
     os.environ.get("RAG_WEB_LOADER", "safe_web")
 )
 
+RAG_WEB_SEARCH_TRUST_ENV = PersistentConfig(
+    "RAG_WEB_SEARCH_TRUST_ENV",
+    "rag.web.search.trust_env",
+    os.getenv("RAG_WEB_SEARCH_TRUST_ENV", False),
+)
+
 PLAYWRIGHT_WS_URI = PersistentConfig(
     "PLAYWRIGHT_WS_URI",
     "rag.web.loader.playwright.ws.uri",
     os.environ.get("PLAYWRIGHT_WS_URI", None)
-=======
-RAG_WEB_SEARCH_TRUST_ENV = PersistentConfig(
-    "RAG_WEB_SEARCH_TRUST_ENV",
-    "rag.web.search.trust_env",
-    os.getenv("RAG_WEB_SEARCH_TRUST_ENV", False),
->>>>>>> 74c8690c
 )
 
 ####################################
