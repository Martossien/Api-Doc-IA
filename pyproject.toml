[project]
name = "open-webui"
description = "Open WebUI"
authors = [
    { name = "Timothy Jaeryang Baek", email = "tim@openwebui.com" }
]
license = { file = "LICENSE" }
dependencies = [
    "fastapi==0.115.7",
    "uvicorn[standard]==0.30.6",
    "pydantic==2.9.2",
    "python-multipart==0.0.18",

    "python-socketio==5.11.3",
    "python-jose==3.3.0",
    "passlib[bcrypt]==1.7.4",

    "requests==2.32.3",
    "aiohttp==3.11.11",
    "async-timeout",
    "aiocache",
    "aiofiles",

    "sqlalchemy==2.0.32",
    "alembic==1.14.0",
    "peewee==3.17.8",
    "peewee-migrate==1.12.2",
    "psycopg2-binary==2.9.9",
    "pgvector==0.3.5",
    "PyMySQL==1.1.1",
    "bcrypt==4.2.0",

    "pymongo",
    "redis",
    "boto3==1.35.53",

    "argon2-cffi==23.1.0",
    "APScheduler==3.10.4",


    "RestrictedPython==8.0",

    "openai",
    "anthropic",
    "google-generativeai==0.7.2",
    "tiktoken",

    "langchain==0.3.7",
    "langchain-community==0.3.7",

    "fake-useragent==1.5.1",
    "chromadb==0.6.2",
    "pymilvus==2.5.0",
    "qdrant-client~=1.12.0",
<<<<<<< HEAD
    "opensearch-py==2.7.1",
    "playwright==1.49.1",
=======
    "opensearch-py==2.8.0",
>>>>>>> 74c8690c

    "transformers",
    "sentence-transformers==3.3.1",
    "colbert-ai==0.2.21",
    "einops==0.8.0",

    "ftfy==6.2.3",
    "pypdf==4.3.1",
    "fpdf2==2.8.2",
    "pymdown-extensions==10.14.2",
    "docx2txt==0.8",
    "python-pptx==1.0.0",
    "unstructured==0.16.17",
    "nltk==3.9.1",
    "Markdown==3.7",
    "pypandoc==1.13",
    "pandas==2.2.3",
    "openpyxl==3.1.5",
    "pyxlsb==1.0.10",
    "xlrd==2.0.1",
    "validators==0.34.0",
    "psutil",
    "sentencepiece",
    "soundfile==0.13.1",

    "opencv-python-headless==4.11.0.86",
    "rapidocr-onnxruntime==1.3.24",
    "rank-bm25==0.2.2",

    "faster-whisper==1.1.1",

    "PyJWT[crypto]==2.10.1",
    "authlib==1.4.1",

    "black==24.8.0",
    "langfuse==2.44.0",
    "youtube-transcript-api==0.6.3",
    "pytube==15.0.0",

    "extract_msg",
    "pydub",
    "duckduckgo-search~=7.3.2",

    "google-api-python-client",
    "google-auth-httplib2",
    "google-auth-oauthlib",

    "docker~=7.1.0",
    "pytest~=8.3.2",
    "pytest-docker~=3.1.1",
    "moto[s3]>=5.0.26",

    "googleapis-common-protos==1.63.2",
    "google-cloud-storage==2.19.0",

    "ldap3==2.9.1",
    "gcp-storage-emulator>=2024.8.3",
]
readme = "README.md"
requires-python = ">= 3.11, < 3.13.0a1"
dynamic = ["version"]
classifiers = [
    "Development Status :: 4 - Beta",
    "License :: OSI Approved :: MIT License",
    "Programming Language :: Python :: 3",
    "Programming Language :: Python :: 3.11",
    "Programming Language :: Python :: 3.12",
    "Topic :: Communications :: Chat",
    "Topic :: Multimedia",
]

[project.scripts]
open-webui = "open_webui:app"

[build-system]
requires = ["hatchling"]
build-backend = "hatchling.build"

[tool.rye]
managed = true
dev-dependencies = []

[tool.hatch.metadata]
allow-direct-references = true

[tool.hatch.version]
path = "package.json"
pattern = '"version":\s*"(?P<version>[^"]+)"'

[tool.hatch.build.hooks.custom]  # keep this for reading hooks from `hatch_build.py`

[tool.hatch.build.targets.wheel]
sources = ["backend"]
exclude = [
    ".dockerignore",
    ".gitignore",
    ".webui_secret_key",
    "dev.sh",
    "requirements.txt",
    "start.sh",
    "start_windows.bat",
    "webui.db",
    "chroma.sqlite3",
]
force-include = { "CHANGELOG.md" = "open_webui/CHANGELOG.md", build = "open_webui/frontend" }

[tool.codespell]
# Ref: https://github.com/codespell-project/codespell#using-a-config-file
skip = '.git*,*.svg,package-lock.json,i18n,*.lock,*.css,*-bundle.js,locales,example-doc.txt,emoji-shortcodes.json'
check-hidden = true
# ignore-regex = ''
ignore-words-list = 'ans'<|MERGE_RESOLUTION|>--- conflicted
+++ resolved
@@ -52,12 +52,8 @@
     "chromadb==0.6.2",
     "pymilvus==2.5.0",
     "qdrant-client~=1.12.0",
-<<<<<<< HEAD
-    "opensearch-py==2.7.1",
+    "opensearch-py==2.8.0",
     "playwright==1.49.1",
-=======
-    "opensearch-py==2.8.0",
->>>>>>> 74c8690c
 
     "transformers",
     "sentence-transformers==3.3.1",
