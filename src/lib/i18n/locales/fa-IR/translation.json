--- conflicted
+++ resolved
@@ -560,12 +560,8 @@
 	"Type": "نوع",
 	"Type Hugging Face Resolve (Download) URL": "مقدار URL دانلود (Resolve) Hugging Face را وارد کنید",
 	"Uh-oh! There was an issue connecting to {{provider}}.": "اوه اوه! مشکلی در اتصال به {{provider}} وجود داشت.",
-<<<<<<< HEAD
-	"Unknown File Type '{{file_type}}', but accepting and treating as plain text": "نوع فایل '{{file_type}}' ناشناخته است، به عنوان یک فایل متنی ساده با آن برخورد می شود.",
-=======
 	"UI": "",
 	"Unknown file type '{{file_type}}'. Proceeding with the file upload anyway.": "",
->>>>>>> a2ea6b1b
 	"Update": "",
 	"Update and Copy Link": "به روزرسانی و کپی لینک",
 	"Update password": "به روزرسانی رمزعبور",
