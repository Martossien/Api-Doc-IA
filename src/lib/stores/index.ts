import { APP_NAME } from '$lib/constants';
import { type Writable, writable } from 'svelte/store';
import type { GlobalModelConfig, ModelConfig } from '$lib/apis';

// Backend
export const WEBUI_NAME = writable(APP_NAME);
export const config: Writable<Config | undefined> = writable(undefined);
export const user: Writable<SessionUser | undefined> = writable(undefined);

// Frontend
export const MODEL_DOWNLOAD_POOL = writable({});

export const mobile = writable(false);

export const theme = writable('system');
export const chatId = writable('');

export const chats = writable([]);
export const tags = writable([]);
export const models: Writable<Model[]> = writable([]);

export const modelfiles = writable([]);
export const prompts: Writable<Prompt[]> = writable([]);
export const documents = writable([
	{
		collection_name: 'collection_name',
		filename: 'filename',
		name: 'name',
		title: 'title'
	},
	{
		collection_name: 'collection_name1',
		filename: 'filename1',
		name: 'name1',
		title: 'title1'
	}
]);

export const settings: Writable<Settings> = writable({});

export const showSidebar = writable(false);
export const showSettings = writable(false);
export const showArchivedChats = writable(false);
export const showChangelog = writable(false);

export type Model = OpenAIModel | OllamaModel;

type BaseModel = {
	id: string;
	name: string;
	info?: ModelConfig;
};

export interface OpenAIModel extends BaseModel {
	external: boolean;
	source?: string;
}

export interface OllamaModel extends BaseModel {
	details: OllamaModelDetails;
	size: number;
	description: string;
	model: string;
	modified_at: string;
	digest: string;
}

type OllamaModelDetails = {
	parent_model: string;
	format: string;
	family: string;
	families: string[] | null;
	parameter_size: string;
	quantization_level: string;
};

type Settings = {
	models?: string[];
	conversationMode?: boolean;
	speechAutoSend?: boolean;
	responseAutoPlayback?: boolean;
	audio?: AudioSettings;
	showUsername?: boolean;
	saveChatHistory?: boolean;
	notificationEnabled?: boolean;
	title?: TitleSettings;
	splitLargeDeltas?: boolean;
	chatDirection: 'LTR' | 'RTL';

	system?: string;
	requestFormat?: string;
	keepAlive?: string;
	seed?: number;
	temperature?: string;
	repeat_penalty?: string;
	top_k?: string;
	top_p?: string;
	num_ctx?: string;
	options?: ModelOptions;
};

type ModelOptions = {
	stop?: boolean;
};

type AudioSettings = {
	STTEngine?: string;
	TTSEngine?: string;
	speaker?: string;
	model?: string;
};

type TitleSettings = {
	auto?: boolean;
	model?: string;
	modelExternal?: string;
	prompt?: string;
};

type Prompt = {
	command: string;
	user_id: string;
	title: string;
	content: string;
	timestamp: number;
};

type Config = {
	status?: boolean;
	name?: string;
	version?: string;
	default_locale?: string;
	images?: boolean;
	default_models?: string[];
	default_prompt_suggestions?: PromptSuggestion[];
	trusted_header_auth?: boolean;
<<<<<<< HEAD
	websearch?: boolean;
=======
	model_config?: GlobalModelConfig;
>>>>>>> e9c8341d
};

type PromptSuggestion = {
	content: string;
	title: [string, string];
};

type SessionUser = {
	id: string;
	email: string;
	name: string;
	role: string;
	profile_image_url: string;
};<|MERGE_RESOLUTION|>--- conflicted
+++ resolved
@@ -134,11 +134,8 @@
 	default_models?: string[];
 	default_prompt_suggestions?: PromptSuggestion[];
 	trusted_header_auth?: boolean;
-<<<<<<< HEAD
+	model_config?: GlobalModelConfig;
 	websearch?: boolean;
-=======
-	model_config?: GlobalModelConfig;
->>>>>>> e9c8341d
 };
 
 type PromptSuggestion = {
