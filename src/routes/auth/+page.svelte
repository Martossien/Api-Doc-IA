<script>
	import { goto } from '$app/navigation';
<<<<<<< HEAD
	import { userSignIn, userSignUp, getApiKey } from '$lib/apis/auths';
=======
	import { userSignIn, userSignUp } from '$lib/apis/auths';
	import Spinner from '$lib/components/common/Spinner.svelte';
>>>>>>> 24fb7775
	import { WEBUI_API_BASE_URL, WEBUI_BASE_URL } from '$lib/constants';
	import { WEBUI_NAME, config, user } from '$lib/stores';
	import { onMount, getContext } from 'svelte';
	import { toast } from 'svelte-sonner';

	const i18n = getContext('i18n');

	let loaded = false;
	let mode = 'signin';

	let name = '';
	let email = '';
	let password = '';

	const setSessionUser = async (sessionUser) => {
		if (sessionUser) {
			console.log(sessionUser);
			toast.success($i18n.t(`You're now logged in.`));
			localStorage.token = sessionUser.token;
			await setApiKey(sessionUser.token);
			await user.set(sessionUser);
			goto('/');
		}
	};

	const setApiKey = async (token) => {
		const apiKey = await getApiKey(token).catch((error) => {
			toast.error(error);
			return null;
		});

		if (apiKey) {
			localStorage.apiKey = apiKey['api-key'];
		}
	};

	const signInHandler = async () => {
		const sessionUser = await userSignIn(email, password).catch((error) => {
			toast.error(error);
			return null;
		});

		await setSessionUser(sessionUser);
	};

	const signUpHandler = async () => {
		const sessionUser = await userSignUp(name, email, password).catch((error) => {
			toast.error(error);
			return null;
		});

		await setSessionUser(sessionUser);
	};

	const submitHandler = async () => {
		if (mode === 'signin') {
			await signInHandler();
		} else {
			await signUpHandler();
		}
	};

	onMount(async () => {
		if ($user !== undefined) {
			await goto('/');
		}
		loaded = true;
		if ($config?.trusted_header_auth ?? false) {
			await signInHandler();
		}
	});
</script>

<svelte:head>
	<title>
		{`${$WEBUI_NAME}`}
	</title>
</svelte:head>

{#if loaded}
	<div class="fixed m-10 z-50">
		<div class="flex space-x-2">
			<div class=" self-center">
				<img src="{WEBUI_BASE_URL}/static/favicon.png" class=" w-8 rounded-full" alt="logo" />
			</div>
		</div>
	</div>

	<div class=" bg-white dark:bg-gray-900 min-h-screen w-full flex justify-center font-mona">
		<!-- <div class="hidden lg:flex lg:flex-1 px-10 md:px-16 w-full bg-yellow-50 justify-center">
			<div class=" my-auto pb-16 text-left">
				<div>
					<div class=" font-bold text-yellow-600 text-4xl">
						Get up and running with <br />large language models, locally.
					</div>

					<div class="mt-2 text-yellow-600 text-xl">
						Run Llama 2, Code Llama, and other models. Customize and create your own.
					</div>
				</div>
			</div>
		</div> -->

		<div class="w-full sm:max-w-lg px-4 min-h-screen flex flex-col">
			{#if $config?.trusted_header_auth ?? false}
				<div class=" my-auto pb-10 w-full">
					<div
						class="flex items-center justify-center gap-3 text-xl sm:text-2xl text-center font-bold dark:text-gray-200"
					>
						<div>
							{$i18n.t('Signing in')}
							{$i18n.t('to')}
							{$WEBUI_NAME}
						</div>

						<div>
							<Spinner />
						</div>
					</div>
				</div>
			{:else}
				<div class=" my-auto pb-10 w-full">
					<form
						class=" flex flex-col justify-center bg-white py-6 sm:py-16 px-6 sm:px-16 rounded-2xl"
						on:submit|preventDefault={() => {
							submitHandler();
						}}
					>
						<div class=" text-xl sm:text-2xl font-bold">
							{mode === 'signin' ? $i18n.t('Sign in') : $i18n.t('Sign up')}
							{$i18n.t('to')}
							{$WEBUI_NAME}
						</div>

						{#if mode === 'signup'}
							<div class=" mt-1 text-xs font-medium text-gray-500">
								ⓘ {$WEBUI_NAME}
								{$i18n.t(
									'does not make any external connections, and your data stays securely on your locally hosted server.'
								)}
							</div>
						{/if}

						<div class="flex flex-col mt-4">
							{#if mode === 'signup'}
								<div>
									<div class=" text-sm font-semibold text-left mb-1">{$i18n.t('Name')}</div>
									<input
										bind:value={name}
										type="text"
										class=" border px-4 py-2.5 rounded-2xl w-full text-sm"
										autocomplete="name"
										placeholder={$i18n.t('Enter Your Full Name')}
										required
									/>
								</div>

								<hr class=" my-3" />
							{/if}

							<div class="mb-2">
								<div class=" text-sm font-semibold text-left mb-1">{$i18n.t('Email')}</div>
								<input
									bind:value={email}
									type="email"
									class=" border px-4 py-2.5 rounded-2xl w-full text-sm"
									autocomplete="email"
									placeholder={$i18n.t('Enter Your Email')}
									required
								/>
							</div>

							<div>
								<div class=" text-sm font-semibold text-left mb-1">{$i18n.t('Password')}</div>
								<input
									bind:value={password}
									type="password"
									class=" border px-4 py-2.5 rounded-2xl w-full text-sm"
									placeholder={$i18n.t('Enter Your Password')}
									autocomplete="current-password"
									required
								/>
							</div>
						</div>

						<div class="mt-5">
							<button
								class=" bg-gray-900 hover:bg-gray-800 w-full rounded-full text-white font-semibold text-sm py-3 transition"
								type="submit"
							>
								{mode === 'signin' ? $i18n.t('Sign in') : $i18n.t('Create Account')}
							</button>

							<div class=" mt-4 text-sm text-center">
								{mode === 'signin'
									? $i18n.t("Don't have an account?")
									: $i18n.t('Already have an account?')}

								<button
									class=" font-medium underline"
									type="button"
									on:click={() => {
										if (mode === 'signin') {
											mode = 'signup';
										} else {
											mode = 'signin';
										}
									}}
								>
									{mode === 'signin' ? $i18n.t('Sign up') : $i18n.t('Sign in')}
								</button>
							</div>
						</div>
					</form>
				</div>
			{/if}
		</div>
	</div>
{/if}

<style>
	.font-mona {
		font-family: 'Mona Sans';
	}
</style><|MERGE_RESOLUTION|>--- conflicted
+++ resolved
@@ -1,11 +1,7 @@
 <script>
 	import { goto } from '$app/navigation';
-<<<<<<< HEAD
 	import { userSignIn, userSignUp, getApiKey } from '$lib/apis/auths';
-=======
-	import { userSignIn, userSignUp } from '$lib/apis/auths';
 	import Spinner from '$lib/components/common/Spinner.svelte';
->>>>>>> 24fb7775
 	import { WEBUI_API_BASE_URL, WEBUI_BASE_URL } from '$lib/constants';
 	import { WEBUI_NAME, config, user } from '$lib/stores';
 	import { onMount, getContext } from 'svelte';
